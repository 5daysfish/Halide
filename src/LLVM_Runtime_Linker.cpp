#include "LLVM_Runtime_Linker.h"
#include "LLVM_Headers.h"

namespace Halide {

using std::string;
using std::vector;

namespace {

std::unique_ptr<llvm::Module> parse_bitcode_file(llvm::StringRef buf, llvm::LLVMContext *context, const char *id) {

    #if LLVM_VERSION >= 36
    llvm::MemoryBufferRef bitcode_buffer = llvm::MemoryBufferRef(buf, id);
    #else
    llvm::MemoryBuffer *bitcode_buffer = llvm::MemoryBuffer::getMemBuffer(buf);
    #endif

    auto ret_val = llvm::parseBitcodeFile(bitcode_buffer, *context);
    if (!ret_val) {
        internal_error << "Could not parse built-in bitcode file " << id
                       << " llvm error is " << ret_val.getError() << "\n";
    }

    #if LLVM_VERSION < 36
    delete bitcode_buffer;
    #endif

    std::unique_ptr<llvm::Module> result(std::move(*ret_val));
    result->setModuleIdentifier(id);

    return result;
}

}

#define DECLARE_INITMOD(mod)                                                              \
    extern "C" unsigned char halide_internal_initmod_##mod[];                             \
    extern "C" int halide_internal_initmod_##mod##_length;                                \
    std::unique_ptr<llvm::Module> get_initmod_##mod(llvm::LLVMContext *context) {         \
        llvm::StringRef sb = llvm::StringRef((const char *)halide_internal_initmod_##mod, \
                                             halide_internal_initmod_##mod##_length);     \
        return parse_bitcode_file(sb, context, #mod);                                    \
    }

#define DECLARE_NO_INITMOD(mod)                                                      \
  std::unique_ptr<llvm::Module> get_initmod_##mod(llvm::LLVMContext *, bool, bool) { \
        user_error << "Halide was compiled without support for this target\n";       \
        return std::unique_ptr<llvm::Module>();                                      \
    }                                                                                \
  std::unique_ptr<llvm::Module> get_initmod_##mod##_ll(llvm::LLVMContext *) {        \
        user_error << "Halide was compiled without support for this target\n";       \
        return std::unique_ptr<llvm::Module>();                                      \
    }

#define DECLARE_CPP_INITMOD(mod) \
    DECLARE_INITMOD(mod ## _32_debug) \
    DECLARE_INITMOD(mod ## _64_debug) \
    DECLARE_INITMOD(mod ## _32) \
    DECLARE_INITMOD(mod ## _64) \
    std::unique_ptr<llvm::Module> get_initmod_##mod(llvm::LLVMContext *context, bool bits_64, bool debug) { \
        if (bits_64) {                                                                      \
            if (debug) return get_initmod_##mod##_64_debug(context);                        \
            else return get_initmod_##mod##_64(context);                                    \
        } else {                                                                            \
            if (debug) return get_initmod_##mod##_32_debug(context);                        \
            else return get_initmod_##mod##_32(context);                                    \
        }                                                                                   \
    }

#define DECLARE_LL_INITMOD(mod) \
    DECLARE_INITMOD(mod ## _ll)

DECLARE_CPP_INITMOD(android_clock)
DECLARE_CPP_INITMOD(android_host_cpu_count)
DECLARE_CPP_INITMOD(android_io)
DECLARE_CPP_INITMOD(android_opengl_context)
DECLARE_CPP_INITMOD(ios_io)
DECLARE_CPP_INITMOD(cuda)
DECLARE_CPP_INITMOD(destructors)
DECLARE_CPP_INITMOD(windows_cuda)
DECLARE_CPP_INITMOD(fake_thread_pool)
DECLARE_CPP_INITMOD(float16_t)
DECLARE_CPP_INITMOD(gcd_thread_pool)
DECLARE_CPP_INITMOD(linux_clock)
DECLARE_CPP_INITMOD(linux_host_cpu_count)
DECLARE_CPP_INITMOD(linux_opengl_context)
DECLARE_CPP_INITMOD(osx_opengl_context)
DECLARE_CPP_INITMOD(opencl)
DECLARE_CPP_INITMOD(windows_opencl)
DECLARE_CPP_INITMOD(opengl)
DECLARE_CPP_INITMOD(openglcompute)
DECLARE_CPP_INITMOD(osx_host_cpu_count)
DECLARE_CPP_INITMOD(posix_allocator)
DECLARE_CPP_INITMOD(posix_clock)
DECLARE_CPP_INITMOD(windows_clock)
DECLARE_CPP_INITMOD(osx_clock)
DECLARE_CPP_INITMOD(posix_error_handler)
DECLARE_CPP_INITMOD(posix_io)
DECLARE_CPP_INITMOD(ssp)
DECLARE_CPP_INITMOD(windows_io)
DECLARE_CPP_INITMOD(posix_thread_pool)
DECLARE_CPP_INITMOD(windows_thread_pool)
DECLARE_CPP_INITMOD(tracing)
DECLARE_CPP_INITMOD(write_debug_image)
DECLARE_CPP_INITMOD(posix_print)
DECLARE_CPP_INITMOD(gpu_device_selection)
DECLARE_CPP_INITMOD(cache)
DECLARE_CPP_INITMOD(nacl_host_cpu_count)
DECLARE_CPP_INITMOD(to_string)
DECLARE_CPP_INITMOD(mingw_math)
DECLARE_CPP_INITMOD(module_jit_ref_count)
DECLARE_CPP_INITMOD(module_aot_ref_count)
DECLARE_CPP_INITMOD(device_interface)
DECLARE_CPP_INITMOD(hexagon_standalone)
DECLARE_CPP_INITMOD(metadata)
DECLARE_CPP_INITMOD(matlab)
DECLARE_CPP_INITMOD(posix_get_symbol)
DECLARE_CPP_INITMOD(osx_get_symbol)
DECLARE_CPP_INITMOD(windows_get_symbol)
DECLARE_CPP_INITMOD(renderscript)
DECLARE_CPP_INITMOD(profiler)
DECLARE_CPP_INITMOD(profiler_inlined)
DECLARE_CPP_INITMOD(runtime_api)
#ifdef WITH_METAL
DECLARE_CPP_INITMOD(metal)
#ifdef WITH_ARM
DECLARE_CPP_INITMOD(metal_objc_arm)
#else
DECLARE_NO_INITMOD(metal_objc_arm)
#endif
#ifdef WITH_X86
DECLARE_CPP_INITMOD(metal_objc_x86)
#else
DECLARE_NO_INITMOD(metal_objc_x86)
#endif
#else
DECLARE_NO_INITMOD(metal)
DECLARE_NO_INITMOD(metal_objc_arm)
DECLARE_NO_INITMOD(metal_objc_x86)
#endif

#ifdef WITH_ARM
DECLARE_LL_INITMOD(arm)
DECLARE_LL_INITMOD(arm_no_neon)
#else
DECLARE_NO_INITMOD(arm)
DECLARE_NO_INITMOD(arm_no_neon)
#endif
#ifdef WITH_AARCH64
DECLARE_LL_INITMOD(aarch64)
#else
DECLARE_NO_INITMOD(aarch64)
#endif
DECLARE_LL_INITMOD(posix_math)
DECLARE_LL_INITMOD(pnacl_math)
DECLARE_LL_INITMOD(win32_math)
DECLARE_LL_INITMOD(ptx_dev)
DECLARE_LL_INITMOD(renderscript_dev)
#ifdef WITH_PTX
DECLARE_LL_INITMOD(ptx_compute_20)
DECLARE_LL_INITMOD(ptx_compute_30)
DECLARE_LL_INITMOD(ptx_compute_35)
#endif
#ifdef WITH_X86
DECLARE_LL_INITMOD(x86_avx)
DECLARE_LL_INITMOD(x86)
DECLARE_LL_INITMOD(x86_sse41)
#else
DECLARE_NO_INITMOD(x86_avx)
DECLARE_NO_INITMOD(x86)
DECLARE_NO_INITMOD(x86_sse41)
#endif
#ifdef WITH_MIPS
DECLARE_LL_INITMOD(mips)
#else
DECLARE_NO_INITMOD(mips)
#endif
#ifdef WITH_HEXAGON
DECLARE_LL_INITMOD(hexagon)
#else
DECLARE_NO_INITMOD(hexagon)
#endif
#ifdef WITH_POWERPC
DECLARE_LL_INITMOD(powerpc)
#else
DECLARE_NO_INITMOD(powerpc)
#endif
#ifdef WITH_HEXAGON
DECLARE_LL_INITMOD(hexagon)
#else
DECLARE_NO_INITMOD(hexagon)
#endif

namespace {

llvm::DataLayout get_data_layout_for_target(Target target) {
    if (target.arch == Target::X86) {
        if (target.bits == 32) {
            if (target.os == Target::OSX) {
                return llvm::DataLayout("e-m:o-p:32:32-f64:32:64-f80:128-n8:16:32-S128");
            } else if (target.os == Target::Windows && !target.has_feature(Target::JIT)) {
                #if LLVM_VERSION >= 37
                return llvm::DataLayout("e-m:x-p:32:32-i64:64-f80:32-n8:16:32-a:0:32-S32");
                #else
                return llvm::DataLayout("e-m:w-p:32:32-i64:64-f80:32-n8:16:32-a:0:32-S32");
                #endif
            } else if (target.os == Target::Windows) {
                return llvm::DataLayout("e-m:e-p:32:32-i64:64-f80:32-n8:16:32-a:0:32-S32");
            } else {
                // Linux/Android/NaCl
                return llvm::DataLayout("e-m:e-p:32:32-f64:32:64-f80:32-n8:16:32-S128");
            }
        } else { // 64-bit
            if (target.os == Target::NaCl) {
                return llvm::DataLayout("e-m:e-p:32:32-i64:64-f80:128-n8:16:32:64-S128");
            } else if (target.os == Target::OSX) {
                return llvm::DataLayout("e-m:o-i64:64-f80:128-n8:16:32:64-S128");
            } else if (target.os == Target::Windows && !target.has_feature(Target::JIT)) {
                return llvm::DataLayout("e-m:w-i64:64-f80:128-n8:16:32:64-S128");
            } else if (target.os == Target::Windows) {
               return llvm::DataLayout("e-m:e-i64:64-f80:128-n8:16:32:64-S128");
            } else {
                return llvm::DataLayout("e-m:e-i64:64-f80:128-n8:16:32:64-S128");
            }
        }
    } else if (target.arch == Target::ARM) {
        if (target.bits == 32) {
            if (target.os == Target::IOS) {
                return llvm::DataLayout("e-m:o-p:32:32-f64:32:64-v64:32:64-v128:32:128-a:0:32-n32-S32");
            } else {
                return llvm::DataLayout("e-m:e-p:32:32-i64:64-v128:64:128-a:0:32-n32-S64");
            }
        } else { // 64-bit
            if (target.os == Target::IOS) {
                return llvm::DataLayout("e-m:o-i64:64-i128:128-n32:64-S128");
            } else {
                return llvm::DataLayout("e-m:e-i64:64-i128:128-n32:64-S128");
            }
        }
    } else if (target.arch == Target::MIPS) {
        if (target.bits == 32) {
            return llvm::DataLayout("e-m:m-p:32:32-i8:8:32-i16:16:32-i64:64-n32-S64");
        } else {
            return llvm::DataLayout("e-m:m-i8:8:32-i16:16:32-i64:64-n32:64-S128");
        }
    } else if (target.arch == Target::POWERPC) {
        if (target.bits == 32) {
            return llvm::DataLayout("e-m:e-i32:32-n32");
        } else {
            return llvm::DataLayout("e-m:e-i64:64-n32:64");
        }
    } else if (target.arch == Target::PNaCl) {
        return llvm::DataLayout("e-i1:8:8-i8:8:8-i16:16:16-i32:32:32-i64:64:64-f32:32:32-f64:64:64-p:32:32:32-v128:32:32");
    } else if (target.arch == Target::Hexagon) {
      return llvm::DataLayout(
<<<<<<< HEAD
         "e-m:e-p:32:32:32-a:0-n16:32-i64:64:64-i32:32:32-i16:16:16-i1:8:8"
         "-f32:32:32-f64:64:64-v32:32:32-v64:64:64-v512:512:512-v1024:1024:1024-v2048:2048:2048");
=======
         "e-m:e-p:32:32:32-i64:64:64-i32:32:32-i16:16:16-i1:8:8"
         "-f64:64:64-f32:32:32-v64:64:64-v32:32:32-a:0-n16:32");

>>>>>>> ae3f26a1
    } else {
        internal_error << "Bad target arch: " << target.arch << "\n";
        return llvm::DataLayout("unreachable");
    }
}

llvm::Triple get_triple_for_target(Target target) {
    llvm::Triple triple;

    if (target.arch == Target::X86) {
        if (target.bits == 32) {
            triple.setArch(llvm::Triple::x86);
        } else {
            user_assert(target.bits == 64) << "Target must be 32- or 64-bit.\n";
            triple.setArch(llvm::Triple::x86_64);
        }

        if (target.os == Target::Linux) {
            triple.setOS(llvm::Triple::Linux);
            triple.setEnvironment(llvm::Triple::GNU);
        } else if (target.os == Target::OSX) {
            triple.setVendor(llvm::Triple::Apple);
            triple.setOS(llvm::Triple::MacOSX);
        } else if (target.os == Target::Windows) {
            triple.setVendor(llvm::Triple::PC);
            triple.setOS(llvm::Triple::Win32);
            #if LLVM_VERSION >= 36
            if (target.has_feature(Target::MinGW)) {
                triple.setEnvironment(llvm::Triple::GNU);
            } else {
                triple.setEnvironment(llvm::Triple::MSVC);
            }
            #endif
            if (target.has_feature(Target::JIT)) {
                // Use ELF for jitting
                #if LLVM_VERSION < 35
                triple.setEnvironment(llvm::Triple::ELF);
                #else
                triple.setObjectFormat(llvm::Triple::ELF);
                #endif
            }
        } else if (target.os == Target::Android) {
            triple.setOS(llvm::Triple::Linux);
            triple.setEnvironment(llvm::Triple::Android);

            if (target.bits == 64) {
                std::cerr << "Warning: x86-64 android is untested\n";
            }
        } else if (target.os == Target::NaCl) {
            #ifdef WITH_NATIVE_CLIENT
            triple.setOS(llvm::Triple::NaCl);
            triple.setEnvironment(llvm::Triple::GNU);
            #else
            user_error << "This version of Halide was compiled without nacl support.\n";
            #endif
        } else if (target.os == Target::IOS) {
            // X86 on iOS for the simulator
            triple.setVendor(llvm::Triple::Apple);
            triple.setOS(llvm::Triple::IOS);
        }
    } else if (target.arch == Target::ARM) {
        if (target.bits == 32) {
            if (target.has_feature(Target::ARMv7s)) {
                triple.setArchName("armv7s");
            } else {
                triple.setArch(llvm::Triple::arm);
            }
        } else {
            user_assert(target.bits == 64) << "Target bits must be 32 or 64\n";
            #if (WITH_AARCH64)
            triple.setArch(llvm::Triple::aarch64);
            #else
            user_error << "AArch64 llvm target not enabled in this build of Halide\n";
            #endif
        }

        if (target.os == Target::Android) {
            triple.setOS(llvm::Triple::Linux);
            triple.setEnvironment(llvm::Triple::EABI);
        } else if (target.os == Target::IOS) {
            triple.setOS(llvm::Triple::IOS);
            triple.setVendor(llvm::Triple::Apple);
        } else if (target.os == Target::NaCl) {
            user_assert(target.bits == 32) << "ARM NaCl must be 32-bit\n";
            #ifdef WITH_NATIVE_CLIENT
            triple.setOS(llvm::Triple::NaCl);
            triple.setEnvironment(llvm::Triple::EABI);
            #else
            user_error << "This version of Halide was compiled without nacl support\b";
            #endif
        } else if (target.os == Target::Linux) {
            triple.setOS(llvm::Triple::Linux);
            triple.setEnvironment(llvm::Triple::GNUEABIHF);
        } else {
            user_error << "No arm support for this OS\n";
        }
    } else if (target.arch == Target::MIPS) {
        // Currently MIPS support is only little-endian.
        if (target.bits == 32) {
            triple.setArch(llvm::Triple::mipsel);
        } else {
            user_assert(target.bits == 64) << "Target must be 32- or 64-bit.\n";
            triple.setArch(llvm::Triple::mips64el);
        }

        if (target.os == Target::Android) {
            triple.setOS(llvm::Triple::Linux);
            triple.setEnvironment(llvm::Triple::Android);
        } else {
            user_error << "No mips support for this OS\n";
        }
    } else if (target.arch == Target::POWERPC) {
        #if (WITH_POWERPC)
        // Only ppc*-unknown-linux-gnu are supported for the time being.
        user_assert(target.os == Target::Linux) << "PowerPC target is Linux-only.\n";
        triple.setVendor(llvm::Triple::UnknownVendor);
        triple.setOS(llvm::Triple::Linux);
        triple.setEnvironment(llvm::Triple::GNU);
        if (target.bits == 32) {
            triple.setArch(llvm::Triple::ppc);
        } else {
            // Currently POWERPC64 support is only little-endian.
            user_assert(target.bits == 64) << "Target must be 32- or 64-bit.\n";
            triple.setArch(llvm::Triple::ppc64le);
        }
        #else
        user_error << "PowerPC llvm target not enabled in this build of Halide\n";
        #endif
    } else if (target.arch == Target::PNaCl) {
        #if (WITH_NATIVE_CLIENT)
        triple.setArch(llvm::Triple::le32);
        triple.setVendor(llvm::Triple::UnknownVendor);
        triple.setOS(llvm::Triple::NaCl);
        #else
        user_error << "This version of Halide was compiled without nacl support.\n";
        #endif
    } else if (target.arch == Target::Hexagon) {
      triple.setVendor(llvm::Triple::UnknownVendor);
      triple.setArch(llvm::Triple::hexagon);
      triple.setObjectFormat(llvm::Triple::ELF);
 } else {
        internal_error << "Bad target arch: " << target.arch << "\n";
    }

    return triple;
}

namespace {
uint32_t simple_string_hash(const string &s) {
    uint32_t result = 0;
    for (char c : s) {
        result = result * 101 + c;
    }
    return result;
}
}

// Link all modules together and with the result in modules[0], all
// other input modules are destroyed. Sets the datalayout and target
// triple appropriately for the target.
void link_modules(std::vector<std::unique_ptr<llvm::Module>> &modules, Target t) {

    llvm::DataLayout data_layout = get_data_layout_for_target(t);
    llvm::Triple triple = get_triple_for_target(t);

    // Set the layout and triple on the modules before linking, so
    // llvm doesn't complain while combining them.
    for (size_t i = 0; i < modules.size(); i++) {
        #if LLVM_VERSION >= 37
        modules[i]->setDataLayout(data_layout);
        #else
        modules[i]->setDataLayout(&data_layout);
        #endif
        modules[i]->setTargetTriple(triple.str());
    }

    // Link them all together
    for (size_t i = 1; i < modules.size(); i++) {
        string err_msg;
        #if LLVM_VERSION >= 38
        bool failed = llvm::Linker::linkModules(*modules[0],
                                                std::move(modules[i]));
        #else
            #if LLVM_VERSION >= 36
            bool failed = llvm::Linker::LinkModules(modules[0].get(), modules[i].release());
            #else
            bool failed = llvm::Linker::LinkModules(modules[0].get(), modules[i].release(),
                                                    llvm::Linker::DestroySource, &err_msg);
            #endif
        #endif

        if (failed) {
            internal_error << "Failure linking initial modules: " << err_msg << "\n";
        }
    }

    // Now remark most weak symbols as linkonce. They are only weak to
    // prevent llvm from stripping them during initial module
    // assembly. This means they can be stripped later.

    // The symbols that we might want to call as a user even if not
    // used in the Halide-generated code must remain weak. This is
    // handled automatically by assuming any symbol starting with
    // "halide_" that is weak will be retained. There are a few
    // symbols for which this convention is not followed and these are
    // in this array.
    vector<string> retain = {"__stack_chk_guard",
                             "__stack_chk_fail"};

    if (t.has_feature(Target::MinGW)) {
        retain.insert(retain.end(),
                             {"sincos", "sincosf",
                              "asinh", "asinhf",
                              "acosh", "acoshf",
                              "atanh", "atanhf"});
    }

    // Enumerate the global variables.
    for (auto &gv : modules[0]->globals()) {
        // No variables are part of the public interface (even the ones labelled halide_)
        llvm::GlobalValue::LinkageTypes linkage = gv.getLinkage();
        if (linkage == llvm::GlobalValue::WeakAnyLinkage) {
            gv.setLinkage(llvm::GlobalValue::LinkOnceAnyLinkage);
        } else if (linkage == llvm::GlobalValue::WeakODRLinkage) {
            gv.setLinkage(llvm::GlobalValue::LinkOnceODRLinkage);
        }
    }

    // Enumerate the functions.
    for (auto &f : *modules[0]) {
        bool can_strip = true;
        for (const string &r : retain) {
            if (f.getName() == r) {
                can_strip = false;
            }
        }

        bool is_halide_extern_c_sym = Internal::starts_with(f.getName(), "halide_");
        internal_assert(!is_halide_extern_c_sym || f.isWeakForLinker() || f.isDeclaration())
            << " for function " << (std::string)f.getName() << "\n";
        can_strip = can_strip && !is_halide_extern_c_sym;

        llvm::GlobalValue::LinkageTypes linkage = f.getLinkage();
        if (can_strip) {
            if (linkage == llvm::GlobalValue::WeakAnyLinkage) {
                f.setLinkage(llvm::GlobalValue::LinkOnceAnyLinkage);
            } else if (linkage == llvm::GlobalValue::WeakODRLinkage) {
                f.setLinkage(llvm::GlobalValue::LinkOnceODRLinkage);
            }
        }
    }

    // Now remove the force-usage global that prevented clang from
    // dropping functions from the initial module.
    llvm::GlobalValue *llvm_used = modules[0]->getNamedGlobal("llvm.used");
    if (llvm_used) {
        llvm_used->eraseFromParent();
    }
}

}

namespace Internal {

/** When JIT-compiling on 32-bit windows, we need to rewrite calls
 *  to name-mangled win32 api calls to non-name-mangled versions.
 */
void undo_win32_name_mangling(llvm::Module *m) {
    llvm::IRBuilder<> builder(m->getContext());
    // For every function prototype...
    for (llvm::Module::iterator iter = m->begin(); iter != m->end(); ++iter) {
        llvm::Function *f = (llvm::Function *)(iter);
        string n = f->getName();
        // if it's a __stdcall call that starts with \01_, then we're making a win32 api call
        if (f->getCallingConv() == llvm::CallingConv::X86_StdCall &&
            f->empty() &&
            n.size() > 2 && n[0] == 1 && n[1] == '_') {

            // Unmangle the name.
            string unmangled_name = n.substr(2);
            size_t at = unmangled_name.rfind('@');
            unmangled_name = unmangled_name.substr(0, at);

            // Extern declare the unmangled version.
            llvm::Function *unmangled = llvm::Function::Create(f->getFunctionType(), f->getLinkage(), unmangled_name, m);
            unmangled->setCallingConv(f->getCallingConv());

            // Add a body to the mangled version that calls the unmangled version.
            llvm::BasicBlock *block = llvm::BasicBlock::Create(m->getContext(), "entry", f);
            builder.SetInsertPoint(block);

            vector<llvm::Value *> args;
            for (auto &arg : f->args()) {
                args.push_back(&arg);
            }

            llvm::CallInst *c = builder.CreateCall(unmangled, args);
            c->setCallingConv(f->getCallingConv());

            if (f->getReturnType()->isVoidTy()) {
                builder.CreateRetVoid();
            } else {
                builder.CreateRet(c);
            }
        }
    }
}

void add_underscore_to_posix_call(llvm::CallInst *call, llvm::Function *fn, llvm::Module *m) {
    string new_name = "_" + fn->getName().str();
    llvm::Function *alt = m->getFunction(new_name);
    if (!alt) {
        alt = llvm::Function::Create(fn->getFunctionType(),
                                     llvm::GlobalValue::ExternalLinkage,
                                     new_name, m);
    }
    internal_assert(alt->getName() == new_name);
    call->setCalledFunction(alt);
}

/** Windows uses _close, _open, _write, etc instead of the posix
 * names. Defining stubs that redirect causes mis-compilations inside
 * of mcjit, so we just rewrite uses of these functions to include an
 * underscore. */
void add_underscores_to_posix_calls_on_windows(llvm::Module *m) {
    string posix_fns[] = {"vsnprintf", "open", "close", "write"};

    string *posix_fns_begin = posix_fns;
    string *posix_fns_end = posix_fns + sizeof(posix_fns) / sizeof(posix_fns[0]);

    for (auto &fn : *m) {
        for (auto &basic_block : fn) {
            for (auto &instruction : basic_block) {
                if (llvm::CallInst *call = llvm::dyn_cast<llvm::CallInst>(&instruction)) {
                    if (llvm::Function *called_fn = call->getCalledFunction()) {
                        if (std::find(posix_fns_begin, posix_fns_end, called_fn->getName()) != posix_fns_end) {
                            add_underscore_to_posix_call(call, called_fn, m);
                        }
                    }
                }
            }
        }
    }
}

/** Create an llvm module containing the support code for a given target. */
std::unique_ptr<llvm::Module> get_initial_module_for_target(Target t, llvm::LLVMContext *c, bool for_shared_jit_runtime, bool just_gpu) {
    enum InitialModuleType {
        ModuleAOT,
        ModuleAOTNoRuntime,
        ModuleJITShared,
        ModuleJITInlined,
        ModuleGPU
    } module_type;

    if (t.has_feature(Target::JIT)) {
        if (just_gpu) {
            module_type = ModuleGPU;
        } else if (for_shared_jit_runtime) {
            module_type = ModuleJITShared;
        } else {
            module_type = ModuleJITInlined;
        }
    } else if (t.has_feature(Target::NoRuntime)) {
        module_type = ModuleAOTNoRuntime;
    } else {
        module_type = ModuleAOT;
    }

    //    Halide::Internal::debug(0) << "Getting initial module type " << (int)module_type << "\n";

    internal_assert(t.bits == 32 || t.bits == 64);
    // NaCl always uses the 32-bit runtime modules, because pointers
    // and size_t are 32-bit in 64-bit NaCl, and that's the only way
    // in which the 32- and 64-bit runtimes differ.
    bool bits_64 = (t.bits == 64) && (t.os != Target::NaCl);
    bool debug = t.has_feature(Target::Debug);

    vector<std::unique_ptr<llvm::Module>> modules;

    if (module_type != ModuleGPU) {
        if (module_type != ModuleJITInlined && module_type != ModuleAOTNoRuntime) {
            // OS-dependent modules
            if (t.os == Target::Linux) {
                if (t.arch == Target::X86) {
                    modules.push_back(get_initmod_linux_clock(c, bits_64, debug));
                } else {
                    modules.push_back(get_initmod_posix_clock(c, bits_64, debug));
                }
                modules.push_back(get_initmod_posix_io(c, bits_64, debug));
                modules.push_back(get_initmod_linux_host_cpu_count(c, bits_64, debug));
                modules.push_back(get_initmod_posix_thread_pool(c, bits_64, debug));
                modules.push_back(get_initmod_posix_get_symbol(c, bits_64, debug));
            } else if (t.os == Target::OSX) {
                modules.push_back(get_initmod_osx_clock(c, bits_64, debug));
                modules.push_back(get_initmod_posix_io(c, bits_64, debug));
                modules.push_back(get_initmod_gcd_thread_pool(c, bits_64, debug));
                modules.push_back(get_initmod_osx_get_symbol(c, bits_64, debug));
            } else if (t.os == Target::Android) {
                if (t.arch == Target::ARM) {
                    modules.push_back(get_initmod_android_clock(c, bits_64, debug));
                } else {
                    modules.push_back(get_initmod_posix_clock(c, bits_64, debug));
                }
                modules.push_back(get_initmod_android_io(c, bits_64, debug));
                modules.push_back(get_initmod_android_host_cpu_count(c, bits_64, debug));
                modules.push_back(get_initmod_posix_thread_pool(c, bits_64, debug));
                modules.push_back(get_initmod_posix_get_symbol(c, bits_64, debug));
            } else if (t.os == Target::Windows) {
                modules.push_back(get_initmod_windows_clock(c, bits_64, debug));
                modules.push_back(get_initmod_windows_io(c, bits_64, debug));
                modules.push_back(get_initmod_windows_thread_pool(c, bits_64, debug));
                modules.push_back(get_initmod_windows_get_symbol(c, bits_64, debug));
                if (t.has_feature(Target::MinGW)) {
                    modules.push_back(get_initmod_mingw_math(c, bits_64, debug));
                }
            } else if (t.os == Target::IOS) {
                modules.push_back(get_initmod_posix_clock(c, bits_64, debug));
                modules.push_back(get_initmod_ios_io(c, bits_64, debug));
                modules.push_back(get_initmod_gcd_thread_pool(c, bits_64, debug));
            } else if (t.os == Target::NaCl) {
                modules.push_back(get_initmod_posix_clock(c, bits_64, debug));
                modules.push_back(get_initmod_posix_io(c, bits_64, debug));
                modules.push_back(get_initmod_nacl_host_cpu_count(c, bits_64, debug));
                modules.push_back(get_initmod_posix_thread_pool(c, bits_64, debug));
                modules.push_back(get_initmod_ssp(c, bits_64, debug));
            } else if (t.os == Target::HexagonStandalone) {
                modules.push_back(get_initmod_posix_io(c, bits_64, debug));
                // TODO: Replace fake thread pool with a real implementation.
                modules.push_back(get_initmod_fake_thread_pool(c, bits_64, debug));
            }
        }

        if (module_type != ModuleJITShared) {
            // The first module for inline only case has to be C/C++ compiled otherwise the
            // datalayout is not properly setup.
            modules.push_back(get_initmod_destructors(c, bits_64, debug));

            // Math intrinsics vary slightly across platforms
            if (t.os == Target::Windows) {
                if (t.bits == 32) {
                    modules.push_back(get_initmod_win32_math_ll(c));
                } else {
                    modules.push_back(get_initmod_posix_math_ll(c));
                }
            } else if (t.arch == Target::PNaCl) {
                modules.push_back(get_initmod_pnacl_math_ll(c));
            } else {
                modules.push_back(get_initmod_posix_math_ll(c));
            }
        }

        if (module_type != ModuleJITInlined && module_type != ModuleAOTNoRuntime) {
            // These modules are always used and shared
          if (t.arch != Target::Hexagon)
          {
            //PDB: Disabling all that is posix for the time being. We'll need to deal with
            // write_debug_image soon, at the very least.

            modules.push_back(get_initmod_gpu_device_selection(c, bits_64, debug));
          }
          modules.push_back(get_initmod_tracing(c, bits_64, debug));
          modules.push_back(get_initmod_write_debug_image(c, bits_64, debug));
          if (t.arch != Target::Hexagon) {
            modules.push_back(get_initmod_posix_allocator(c, bits_64, debug));
          }
          modules.push_back(get_initmod_posix_error_handler(c, bits_64, debug));
          if (t.arch != Target::Hexagon) {
            modules.push_back(get_initmod_posix_print(c, bits_64, debug));
          } else {
            modules.push_back(get_initmod_hexagon_standalone(c, bits_64, debug));
          }
          modules.push_back(get_initmod_cache(c, bits_64, debug));
          // PDB: Need this for Hexagon. Realized this when trying to compile lesson_07
          // from the tutorials.
          if (!(t.arch == Target::Hexagon && t.os == Target::HexagonStandalone))
            modules.push_back(get_initmod_to_string(c, bits_64, debug));

<<<<<<< HEAD
          if (t.arch != Target::Hexagon) {
            // RL: treating same as above ...
=======
>>>>>>> ae3f26a1
            modules.push_back(get_initmod_device_interface(c, bits_64, debug));
          }
          modules.push_back(get_initmod_metadata(c, bits_64, debug));
          modules.push_back(get_initmod_profiler(c, bits_64, debug));
          modules.push_back(get_initmod_float16_t(c, bits_64, debug));
        }

        if (module_type != ModuleJITShared) {
            // These modules are optional
            if (t.arch == Target::X86) {
                modules.push_back(get_initmod_x86_ll(c));
            }
            if (t.arch == Target::ARM) {
                if (t.bits == 64) {
                  modules.push_back(get_initmod_aarch64_ll(c));
                } else if (t.has_feature(Target::ARMv7s)) {
                    modules.push_back(get_initmod_arm_ll(c));
                } else if (!t.has_feature(Target::NoNEON)) {
                    modules.push_back(get_initmod_arm_ll(c));
                } else {
                    modules.push_back(get_initmod_arm_no_neon_ll(c));
                }
            }
            if (t.arch == Target::MIPS) {
                modules.push_back(get_initmod_mips_ll(c));
            }
            if (t.arch == Target::POWERPC) {
                modules.push_back(get_initmod_powerpc_ll(c));
            }
            if (t.has_feature(Target::SSE41)) {
                modules.push_back(get_initmod_x86_sse41_ll(c));
            }
            if (t.has_feature(Target::AVX)) {
                modules.push_back(get_initmod_x86_avx_ll(c));
            }
            if (t.has_feature(Target::Profile)) {
                modules.push_back(get_initmod_profiler_inlined(c, bits_64, debug));
            }
        }
    }

    if (module_type == ModuleJITShared || module_type == ModuleGPU) {
        modules.push_back(get_initmod_module_jit_ref_count(c, bits_64, debug));
    } else if (module_type == ModuleAOT) {
        modules.push_back(get_initmod_module_aot_ref_count(c, bits_64, debug));
    }

    if (module_type == ModuleAOT || module_type == ModuleGPU) {
        if (t.has_feature(Target::CUDA)) {
            if (t.os == Target::Windows) {
                modules.push_back(get_initmod_windows_cuda(c, bits_64, debug));
            } else {
                modules.push_back(get_initmod_cuda(c, bits_64, debug));
            }
        } else if (t.has_feature(Target::OpenCL)) {
            if (t.os == Target::Windows) {
                modules.push_back(get_initmod_windows_opencl(c, bits_64, debug));
            } else {
                modules.push_back(get_initmod_opencl(c, bits_64, debug));
            }
        } else if (t.has_feature(Target::OpenGL)) {
            modules.push_back(get_initmod_opengl(c, bits_64, debug));
            if (t.os == Target::Linux) {
                modules.push_back(get_initmod_linux_opengl_context(c, bits_64, debug));
            } else if (t.os == Target::OSX) {
                modules.push_back(get_initmod_osx_opengl_context(c, bits_64, debug));
            } else if (t.os == Target::Android) {
                modules.push_back(get_initmod_android_opengl_context(c, bits_64, debug));
            } else {
                // You're on your own to provide definitions of halide_opengl_get_proc_address and halide_opengl_create_context
            }
        } else if (t.has_feature(Target::OpenGLCompute)) {
            modules.push_back(get_initmod_openglcompute(c, bits_64, debug));
            if (t.os == Target::Android) {
                // Only platform that supports OpenGL Compute for now.
                modules.push_back(get_initmod_android_opengl_context(c, bits_64, debug));
            } else if (t.os == Target::Linux) {
                modules.push_back(get_initmod_linux_opengl_context(c, bits_64, debug));
            } else if (t.os == Target::OSX) {
                modules.push_back(get_initmod_osx_opengl_context(c, bits_64, debug));
            } else {
                // You're on your own to provide definitions of halide_opengl_get_proc_address and halide_opengl_create_context
            }

        } else if (t.has_feature(Target::Renderscript)) {
            modules.push_back(get_initmod_renderscript(c, bits_64, debug));
        } else if (t.has_feature(Target::Metal)) {
            modules.push_back(get_initmod_metal(c, bits_64, debug));
            if (t.arch == Target::ARM) {
                modules.push_back(get_initmod_metal_objc_arm(c, bits_64, debug));
            } else if (t.arch == Target::X86) {
                modules.push_back(get_initmod_metal_objc_x86(c, bits_64, debug));
            } else {
                user_error << "Metal can only be used on ARM or X86 architectures.\n";
            }
        }
    }

    if (module_type == ModuleAOT && t.has_feature(Target::Matlab)) {
        modules.push_back(get_initmod_matlab(c, bits_64, debug));
    }

    if (module_type == ModuleAOTNoRuntime ||
        module_type == ModuleJITInlined) {
        modules.push_back(get_initmod_runtime_api(c, bits_64, debug));
    }

    link_modules(modules, t);

    if (t.os == Target::Windows &&
        t.bits == 32 &&
        (t.has_feature(Target::JIT))) {
        undo_win32_name_mangling(modules[0].get());
    }

    if (t.os == Target::Windows) {
        add_underscores_to_posix_calls_on_windows(modules[0].get());
    }

    return std::move(modules[0]);
}

#ifdef WITH_PTX
std::unique_ptr<llvm::Module> get_initial_module_for_ptx_device(Target target, llvm::LLVMContext *c) {
    std::vector<std::unique_ptr<llvm::Module>> modules;
    modules.push_back(get_initmod_ptx_dev_ll(c));

    std::unique_ptr<llvm::Module> module;

    // This table is based on the guidance at:
    // http://docs.nvidia.com/cuda/libdevice-users-guide/basic-usage.html#linking-with-libdevice
    if (target.has_feature(Target::CUDACapability35)) {
        module = get_initmod_ptx_compute_35_ll(c);
    } else if (target.features_any_of({Target::CUDACapability32,
                                       Target::CUDACapability50})) {
        // For some reason sm_32 and sm_50 use libdevice 20
        module = get_initmod_ptx_compute_20_ll(c);
    } else if (target.has_feature(Target::CUDACapability30)) {
        module = get_initmod_ptx_compute_30_ll(c);
    } else {
        module = get_initmod_ptx_compute_20_ll(c);
    }
    modules.push_back(std::move(module));

    link_modules(modules, target);

    // For now, the PTX backend does not handle calling functions. So mark all functions
    // AvailableExternally to ensure they are inlined or deleted.
    for (llvm::Module::iterator iter = modules[0]->begin(); iter != modules[0]->end(); iter++) {
        llvm::Function *f = (llvm::Function *)(iter);

        // This is intended to set all definitions (not extern declarations)
        // to "available externally" which should guarantee they do not exist
        // after the resulting module is finalized to code. That is they must
        // be inlined to be used.
        //
        // However libdevice has a few routines that are marked
        // "noinline" which must either be changed to alow inlining or
        // preserved in generated code. This preserves the intent of
        // keeping these routines out-of-line and hence called by
        // not marking them AvailableExternally.

        if (!f->isDeclaration() && !f->hasFnAttribute(llvm::Attribute::NoInline)) {
            f->setLinkage(llvm::GlobalValue::AvailableExternallyLinkage);
        }

        // Also mark the halide_gpu_thread_barrier as noduplicate.
        #if LLVM_VERSION > 32
        if (f->getName() == "halide_gpu_thread_barrier") {
            f->addFnAttr(llvm::Attribute::NoDuplicate);
        }
        #endif
    }

    llvm::Triple triple("nvptx64--");
    modules[0]->setTargetTriple(triple.str());

    llvm::DataLayout dl("e-i64:64-v16:16-v32:32-n16:32:64");
    #if LLVM_VERSION > 36
    modules[0]->setDataLayout(dl);
    #else
    modules[0]->setDataLayout(&dl);
    #endif

    return std::move(modules[0]);
}
#endif

#ifdef WITH_RENDERSCRIPT
std::unique_ptr<llvm::Module> get_initial_module_for_renderscript_device(Target target, llvm::LLVMContext *c) {
    std::unique_ptr<llvm::Module> m(get_initmod_renderscript_dev_ll(c));

    llvm::Triple triple("armv7-none-linux-gnueabi");
    m->setTargetTriple(triple.str());

    llvm::DataLayout dl("e-m:e-p:32:32-i64:64-v128:64:128-n32-S64");
    #if LLVM_VERSION > 36
    m->setDataLayout(dl);
    #else
    m->setDataLayout(&dl);
    #endif

    return m;
}
#endif

}

}<|MERGE_RESOLUTION|>--- conflicted
+++ resolved
@@ -112,7 +112,6 @@
 DECLARE_CPP_INITMOD(module_jit_ref_count)
 DECLARE_CPP_INITMOD(module_aot_ref_count)
 DECLARE_CPP_INITMOD(device_interface)
-DECLARE_CPP_INITMOD(hexagon_standalone)
 DECLARE_CPP_INITMOD(metadata)
 DECLARE_CPP_INITMOD(matlab)
 DECLARE_CPP_INITMOD(posix_get_symbol)
@@ -176,11 +175,6 @@
 #else
 DECLARE_NO_INITMOD(mips)
 #endif
-#ifdef WITH_HEXAGON
-DECLARE_LL_INITMOD(hexagon)
-#else
-DECLARE_NO_INITMOD(hexagon)
-#endif
 #ifdef WITH_POWERPC
 DECLARE_LL_INITMOD(powerpc)
 #else
@@ -254,14 +248,8 @@
         return llvm::DataLayout("e-i1:8:8-i8:8:8-i16:16:16-i32:32:32-i64:64:64-f32:32:32-f64:64:64-p:32:32:32-v128:32:32");
     } else if (target.arch == Target::Hexagon) {
       return llvm::DataLayout(
-<<<<<<< HEAD
          "e-m:e-p:32:32:32-a:0-n16:32-i64:64:64-i32:32:32-i16:16:16-i1:8:8"
          "-f32:32:32-f64:64:64-v32:32:32-v64:64:64-v512:512:512-v1024:1024:1024-v2048:2048:2048");
-=======
-         "e-m:e-p:32:32:32-i64:64:64-i32:32:32-i16:16:16-i1:8:8"
-         "-f64:64:64-f32:32:32-v64:64:64-v32:32:32-a:0-n16:32");
-
->>>>>>> ae3f26a1
     } else {
         internal_error << "Bad target arch: " << target.arch << "\n";
         return llvm::DataLayout("unreachable");
@@ -716,40 +704,19 @@
 
         if (module_type != ModuleJITInlined && module_type != ModuleAOTNoRuntime) {
             // These modules are always used and shared
-          if (t.arch != Target::Hexagon)
-          {
-            //PDB: Disabling all that is posix for the time being. We'll need to deal with
-            // write_debug_image soon, at the very least.
-
             modules.push_back(get_initmod_gpu_device_selection(c, bits_64, debug));
-          }
-          modules.push_back(get_initmod_tracing(c, bits_64, debug));
-          modules.push_back(get_initmod_write_debug_image(c, bits_64, debug));
-          if (t.arch != Target::Hexagon) {
+            modules.push_back(get_initmod_tracing(c, bits_64, debug));
+            modules.push_back(get_initmod_write_debug_image(c, bits_64, debug));
             modules.push_back(get_initmod_posix_allocator(c, bits_64, debug));
-          }
-          modules.push_back(get_initmod_posix_error_handler(c, bits_64, debug));
-          if (t.arch != Target::Hexagon) {
+            modules.push_back(get_initmod_posix_error_handler(c, bits_64, debug));
             modules.push_back(get_initmod_posix_print(c, bits_64, debug));
-          } else {
-            modules.push_back(get_initmod_hexagon_standalone(c, bits_64, debug));
-          }
-          modules.push_back(get_initmod_cache(c, bits_64, debug));
-          // PDB: Need this for Hexagon. Realized this when trying to compile lesson_07
-          // from the tutorials.
-          if (!(t.arch == Target::Hexagon && t.os == Target::HexagonStandalone))
+            modules.push_back(get_initmod_cache(c, bits_64, debug));
             modules.push_back(get_initmod_to_string(c, bits_64, debug));
 
-<<<<<<< HEAD
-          if (t.arch != Target::Hexagon) {
-            // RL: treating same as above ...
-=======
->>>>>>> ae3f26a1
             modules.push_back(get_initmod_device_interface(c, bits_64, debug));
-          }
-          modules.push_back(get_initmod_metadata(c, bits_64, debug));
-          modules.push_back(get_initmod_profiler(c, bits_64, debug));
-          modules.push_back(get_initmod_float16_t(c, bits_64, debug));
+            modules.push_back(get_initmod_metadata(c, bits_64, debug));
+            modules.push_back(get_initmod_profiler(c, bits_64, debug));
+            modules.push_back(get_initmod_float16_t(c, bits_64, debug));
         }
 
         if (module_type != ModuleJITShared) {
