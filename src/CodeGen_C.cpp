--- conflicted
+++ resolved
@@ -88,8 +88,6 @@
     "inline double ceil_f64(double x) {return ceil(x);}\n"
     "inline double round_f64(double x) {return round(x);}\n"
     "\n"
-<<<<<<< HEAD
-=======
     "inline float nan_f32() {return NAN;}\n"
     "inline float neg_inf_f32() {return -INFINITY;}\n"
     "inline float inf_f32() {return INFINITY;}\n"
@@ -104,7 +102,6 @@
     " return u.as_float;\n"
     "}\n"
     "\n"
->>>>>>> 120d0bd7
     "template<typename T> T max(T a, T b) {if (a > b) return a; return b;}\n"
     "template<typename T> T min(T a, T b) {if (a < b) return a; return b;}\n"
 
