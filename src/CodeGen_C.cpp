#include <iostream>
#include <limits>

#include "CodeGen_C.h"
#include "CodeGen_Internal.h"
#include "Substitute.h"
#include "IROperator.h"
#include "Param.h"
#include "Var.h"
#include "Lerp.h"
#include "Simplify.h"

namespace Halide {
namespace Internal {

using std::ostream;
using std::endl;
using std::string;
using std::vector;
using std::ostringstream;
using std::map;

// The contents of HalideRuntime.h -- declarations for the stuff in the initmods.
extern "C" unsigned char halide_internal_initmod_declarations[];

namespace {

const string headers =
    "#include <iostream>\n"
    "#include <math.h>\n"
    "#include <float.h>\n"
    "#include <assert.h>\n"
    "#include <string.h>\n"
    "#include <stdio.h>\n"
    "#include <stdint.h>\n";

const string globals =
    "extern \"C\" {\n"
    "int64_t halide_current_time_ns(void *ctx);\n"
    "void halide_profiler_pipeline_end(void *, void *);\n"
    "}\n"
    "\n"

    "#ifdef _WIN32\n"
    "float roundf(float);\n"
    "double round(double);\n"
    "#else\n"
    "inline float asinh_f32(float x) {return asinhf(x);}\n"
    "inline float acosh_f32(float x) {return acoshf(x);}\n"
    "inline float atanh_f32(float x) {return atanhf(x);}\n"
    "inline double asinh_f64(double x) {return asinh(x);}\n"
    "inline double acosh_f64(double x) {return acosh(x);}\n"
    "inline double atanh_f64(double x) {return atanh(x);}\n"
    "#endif\n"
    "inline float sqrt_f32(float x) {return sqrtf(x);}\n"
    "inline float sin_f32(float x) {return sinf(x);}\n"
    "inline float asin_f32(float x) {return asinf(x);}\n"
    "inline float cos_f32(float x) {return cosf(x);}\n"
    "inline float acos_f32(float x) {return acosf(x);}\n"
    "inline float tan_f32(float x) {return tanf(x);}\n"
    "inline float atan_f32(float x) {return atanf(x);}\n"
    "inline float sinh_f32(float x) {return sinhf(x);}\n"
    "inline float cosh_f32(float x) {return coshf(x);}\n"
    "inline float tanh_f32(float x) {return tanhf(x);}\n"
    "inline float hypot_f32(float x, float y) {return hypotf(x, y);}\n"
    "inline float exp_f32(float x) {return expf(x);}\n"
    "inline float log_f32(float x) {return logf(x);}\n"
    "inline float pow_f32(float x, float y) {return powf(x, y);}\n"
    "inline float floor_f32(float x) {return floorf(x);}\n"
    "inline float ceil_f32(float x) {return ceilf(x);}\n"
    "inline float round_f32(float x) {return roundf(x);}\n"
    "\n"
    "inline double sqrt_f64(double x) {return sqrt(x);}\n"
    "inline double sin_f64(double x) {return sin(x);}\n"
    "inline double asin_f64(double x) {return asin(x);}\n"
    "inline double cos_f64(double x) {return cos(x);}\n"
    "inline double acos_f64(double x) {return acos(x);}\n"
    "inline double tan_f64(double x) {return tan(x);}\n"
    "inline double atan_f64(double x) {return atan(x);}\n"
    "inline double sinh_f64(double x) {return sinh(x);}\n"
    "inline double cosh_f64(double x) {return cosh(x);}\n"
    "inline double tanh_f64(double x) {return tanh(x);}\n"
    "inline double hypot_f64(double x, double y) {return hypot(x, y);}\n"
    "inline double exp_f64(double x) {return exp(x);}\n"
    "inline double log_f64(double x) {return log(x);}\n"
    "inline double pow_f64(double x, double y) {return pow(x, y);}\n"
    "inline double floor_f64(double x) {return floor(x);}\n"
    "inline double ceil_f64(double x) {return ceil(x);}\n"
    "inline double round_f64(double x) {return round(x);}\n"
    "\n"
    "template<typename T> T max(T a, T b) {if (a > b) return a; return b;}\n"
    "template<typename T> T min(T a, T b) {if (a < b) return a; return b;}\n"

    // This may look wasteful, but it's the right way to do
    // it. Compilers understand memcpy and will convert it to a no-op
    // when used in this way. See http://blog.regehr.org/archives/959
    // for a detailed comparison of type-punning methods.
    "template<typename A, typename B> A reinterpret(B b) {A a; memcpy(&a, &b, sizeof(a)); return a;}\n";
}

CodeGen_C::CodeGen_C(ostream &s, bool is_header, const std::string &guard) : IRPrinter(s), id("$$ BAD ID $$"), is_header(is_header) {
    if (is_header) {
        // If it's a header, emit an include guard.
        stream << "#ifndef HALIDE_" << print_name(guard) << '\n'
               << "#define HALIDE_" << print_name(guard) << '\n';
    }

    if (!is_header) {
        stream
            << headers
            << globals;
    }
    stream << halide_internal_initmod_declarations << '\n';

    // Throw in a default (empty) definition of HALIDE_FUNCTION_ATTRS
    // (some hosts may define this to e.g. __attribute__((warn_unused_result)))
    stream << "#ifndef HALIDE_FUNCTION_ATTRS\n";
    stream << "#define HALIDE_FUNCTION_ATTRS\n";
    stream << "#endif\n";

    // Everything from here on out is extern "C".
    stream << "#ifdef __cplusplus\n";
    stream << "extern \"C\" {\n";
    stream << "#endif\n";
}

CodeGen_C::~CodeGen_C() {
    stream << "#ifdef __cplusplus\n";
    stream << "}  // extern \"C\"\n";
    stream << "#endif\n";

    if (is_header) {
        stream << "#endif\n";
    }
}

namespace {
string type_to_c_type(Type type) {
    ostringstream oss;
    user_assert(type.lanes() == 1) << "Can't use vector types when compiling to C (yet)\n";
    if (type.is_float()) {
        if (type.bits() == 32) {
            oss << "float";
        } else if (type.bits() == 64) {
            oss << "double";
        } else {
            user_error << "Can't represent a float with this many bits in C: " << type << "\n";
        }

    } else if (type.is_handle()) {
        oss << "void *";
    } else {
        switch (type.bits()) {
        case 1:
            oss << "bool";
            break;
        case 8: case 16: case 32: case 64:
            if (type.is_uint()) oss << 'u';
            oss << "int" << type.bits() << "_t";
            break;
        default:
            user_error << "Can't represent an integer with this many bits in C: " << type << "\n";
        }
    }
    return oss.str();
}
}

string CodeGen_C::print_type(Type type) {
    return type_to_c_type(type);
}

string CodeGen_C::print_reinterpret(Type type, Expr e) {
    ostringstream oss;
    oss << "reinterpret<" << print_type(type) << ">(" << print_expr(e) << ")";
    return oss.str();
}

string CodeGen_C::print_name(const string &name) {
    ostringstream oss;

    // Prefix an underscore to avoid reserved words (e.g. a variable named "while")
    if (isalpha(name[0])) {
        oss << '_';
    }

    for (size_t i = 0; i < name.size(); i++) {
        if (name[i] == '.') {
            oss << '_';
        } else if (name[i] == '$') {
            oss << "__";
        } else if (name[i] != '_' && !isalnum(name[i])) {
            oss << "___";
        }
        else oss << name[i];
    }
    return oss.str();
}

namespace {
class ExternCallPrototypes : public IRGraphVisitor {
    ostream &stream;
    std::set<string> &emitted;
    using IRGraphVisitor::visit;

    void visit(const Call *op) {
        IRGraphVisitor::visit(op);

        if (op->call_type == Call::Extern) {
            if (!starts_with(op->name, "halide_") &&
                !emitted.count(op->name)) {
                stream << type_to_c_type(op->type) << " " << op->name << "(";
                if (function_takes_user_context(op->name)) {
                    stream << "void *";
                    if (op->args.size()) {
                        stream << ", ";
                    }
                }
                for (size_t i = 0; i < op->args.size(); i++) {
                    if (i > 0) {
                        stream << ", ";
                    }
                    if (op->args[i].as<StringImm>()) {
                        stream << "const char *";
                    } else {
                        stream << type_to_c_type(op->args[i].type());
                    }
                }
                stream << ");\n";
                emitted.insert(op->name);
            }
        }
    }

public:
    ExternCallPrototypes(ostream &s, std::set<string> &emitted) : stream(s), emitted(emitted) {
        size_t j = 0;
        // Make sure we don't catch calls that are already in the global declarations
        for (size_t i = 0; i < globals.size(); i++) {
            char c = globals[i];
            if (c == '(' && i > j+1) {
                // Could be the end of a function_name.
                emitted.insert(globals.substr(j+1, i-j-1));
            }

            if (('A' <= c && c <= 'Z') ||
                ('a' <= c && c <= 'z') ||
                c == '_' ||
                ('0' <= c && c <= '9')) {
                // Could be part of a function name.
            } else {
                j = i;
            }

        }
    }
};
}

void CodeGen_C::compile(const Module &input) {
    for (size_t i = 0; i < input.buffers.size(); i++) {
        compile(input.buffers[i], input.target());
    }
    for (size_t i = 0; i < input.functions.size(); i++) {
        compile(input.functions[i], input.target());
    }
}

void CodeGen_C::compile(const LoweredFunc &f, const Target &target) {
    // Don't put non-external function declarations in headers.
    if (is_header && f.linkage != LoweredFunc::External) {
        return;
    }

    internal_assert(emitted.count(f.name) == 0)
        << "Function '" << f.name << "'  has already been emitted.\n";
    emitted.insert(f.name);

    const std::vector<Argument> &args = f.args;

    have_user_context = false;
    for (size_t i = 0; i < args.size(); i++) {
        // TODO: check that its type is void *?
        have_user_context |= (args[i].name == "__user_context");
    }

    // Emit prototypes for any extern calls used.
    if (!is_header) {
        stream << "\n";
        ExternCallPrototypes e(stream, emitted);
        f.body.accept(&e);
        stream << "\n";
    }

    // Emit the function prototype
    if (f.linkage != LoweredFunc::External) {
        // If the function isn't public, mark it static.
        stream << "static ";
    }
    stream << "int " << f.name << "(";
    for (size_t i = 0; i < args.size(); i++) {
        if (args[i].is_buffer()) {
            stream << "halide_buffer_t *"
                   << print_name(args[i].name)
                   << "_buffer";
        } else {
            stream << "const "
                   << print_type(args[i].type)
                   << " "
                   << print_name(args[i].name);
        }

        if (i < args.size()-1) stream << ", ";
    }

    if (is_header) {
        stream << ") HALIDE_FUNCTION_ATTRS;\n";
    } else {
        stream << ") HALIDE_FUNCTION_ATTRS {\n";
        indent += 1;

        // Unpack the halide_buffer_t's
        for (size_t i = 0; i < args.size(); i++) {
            if (args[i].is_buffer()) {
                push_buffer(args[i].type, args[i].dimensions, args[i].name);
            }
        }
        // Emit the body
        print(f.body);

        // Return success.
        do_indent();
        stream << "return 0;\n";

        indent -= 1;
        stream << "}\n";

        // Done with the halide_buffer_t's, pop the associated symbols.
        for (size_t i = 0; i < args.size(); i++) {
            if (args[i].is_buffer()) {
                pop_buffer(args[i].name);
            }
        }
    }

    if (is_header) {
        // If this is a header and we are here, we know this is an externally visible Func, so
        // declare the argv function.
        stream << "int " << f.name << "_argv(void **args) HALIDE_FUNCTION_ATTRS;\n";

        // And also the metadata.
        stream << "extern const struct halide_filter_metadata_t " << f.name << "_metadata;\n";

        // And a stub to accept and upgrade old buffer_t's
        string ucon = have_user_context ? "__user_context" : "nullptr";
        stream
            << "\n// A shim to support use of the old buffer_t struct. This is deprecated and will be removed at some point.\n"
            << "#ifdef __cplusplus\n"
            << "}; // extern \"C\" \n"
            << "HALIDE_ATTRIBUTE_DEPRECATED(\"buffer_t is deprecated. Use halide_buffer_t.\")\n"
            << "inline int " << f.name << "(";
        for (size_t i = 0; i < args.size(); i++) {
            if (args[i].is_buffer()) {
                stream << "buffer_t *"
                       << print_name(args[i].name)
                       << "_buffer";
            } else {
                stream << print_type(args[i].type)
                       << " "
                       << print_name(args[i].name);
            }
            if (i < args.size()-1) stream << ", ";
        }
        stream << ") HALIDE_FUNCTION_ATTRS {\n"
               << "    int err = 0;\n";
        for (size_t i = 0; i < args.size(); i++) {
            if (args[i].is_buffer()) {
                string name = print_name(args[i].name);
                stream << "    halide_nd_buffer_t<" << (int)args[i].dimensions
                       << "> " << name << "_upgraded;\n"
                       << "    " << name << "_upgraded.type = halide_type_of<"
                       << print_type(args[i].type) << ">();\n"
                       << "    err = halide_upgrade_buffer_t(" << ucon << ", "
                       << "\"" << args[i].name << "\", "
                       << name << "_buffer, "
                       << "&" << name << "_upgraded);\n"
                       << "    if (err) return err;\n";
            }
        }
        stream << "    err = " << f.name << "(";
        for (size_t i = 0; i < args.size(); i++) {
            print_name(args[i].name);
            if (args[i].is_buffer()) {
                stream << "&" << print_name(args[i].name) << "_upgraded";
            } else {
                stream << print_name(args[i].name);
            }
            if (i < args.size()-1) stream << ", ";
        }
        stream << ");\n";
        if (!target.has_feature(Target::NoBoundsQuery)) {
            stream << "    if (err) return err;\n";
            // Copy back any bounds inference results.
            for (size_t i = 0; i < args.size(); i++) {
                if (args[i].is_buffer()) {
                    string name = print_name(args[i].name);
                    stream << "    if (" << name << "_buffer->host == nullptr) {\n"
                           << "        err = halide_downgrade_buffer_t(" << ucon << ", "
                           << "\"" << args[i].name << "\", "
                           << "&" << name << "_upgraded, "
                           << name << "_buffer);\n"
                           << "        if (err) return err;\n"
                           << "    }\n";
                }
            }
        }
        stream << "    return err;\n"
               << "}\n"
               << "extern \"C\" {\n"
               << "#endif\n\n";
    }
}

void CodeGen_C::compile(const Buffer &buffer, const Target &target) {
    // Don't define buffers in headers.
    if (is_header) {
        return;
    }

    string name = print_name(buffer.name());
    halide_buffer_t b = *(buffer.raw_buffer());

    user_assert(b.host) << "Can't embed image: " << buffer.name() << " because it has a null host pointer\n";
    user_assert(!b.device_dirty()) << "Can't embed image: " << buffer.name() << "because it has a dirty device pointer\n";

    // Figure out the offset of the last pixel.
    size_t num_elems = 1;
    for (int d = 0; b.dim[d].extent; d++) {
        num_elems += b.dim[d].stride * (b.dim[d].extent - 1);
    }

    // Emit the data
    stream << "static uint8_t " << name << "_data[] __attribute__ ((aligned (32))) = {";
    for (size_t i = 0; i < num_elems * b.type.bytes(); i++) {
        if (i > 0) stream << ", ";
        stream << (int)(b.host[i]);
    }
    stream << "};\n";

    // Emit the shape
    stream << "static halide_dimension_t " << name << "_buffer_shape[] = {";
    for (int i = 0; i < buffer.dimensions(); i++) {
        stream << "{" << buffer.dim(i).min()
               << ", " << buffer.dim(i).extent()
               << ", " << buffer.dim(i).stride() << "}";
        if (i < buffer.dimensions() - 1) {
            stream << ", ";
        }
    }
    stream << "};\n";

    Type t = buffer.type();

    // Emit the buffer struct
    stream << "static halide_buffer_t " << name << "_buffer = {"
           << "0, "             // device
           << "nullptr, "          // device_interface
           << "&" << name << "_data[0], " // host
           << "0, "             // flags
           << "{(halide_type_code_t)(" << (int)t.code() << "), " << t.bits() << ", " << t.lanes() << "}, "
           << buffer.dimensions() << ", "
           << name << "_buffer_shape};\n";

    // Make a global pointer to it
    stream << "static halide_buffer_t *" << name << " = &" << name << "_buffer;\n";
}

void CodeGen_C::push_buffer(Type t, int dims, const std::string &buffer_name) {
    string name = print_name(buffer_name);
    string buf_name = name + "_buffer";
    string type = print_type(t);
    do_indent();
    stream << type
           << " *"
           << name
           << " = ("
           << type
           << " *)("
           << buf_name
           << "->host);\n";
    Allocation alloc;
    alloc.type = t;
    allocations.push(buffer_name, alloc);
    do_indent();
    stream << "(void)" << name << ";\n";

    do_indent();
    stream << "const bool "
           << name
<<<<<<< HEAD
           << "_host_and_device_are_null = ("
           << buf_name << "->host == nullptr) && ("
           << buf_name << "->device == 0);\n";
=======
           << "_host_and_dev_are_null = ("
           << buf_name << "->host == nullptr) && ("
           << buf_name << "->dev == 0);\n";
>>>>>>> c1d19e77
    do_indent();
    stream << "(void)" << name << "_host_and_device_are_null;\n";

    string dim_fields[] = {"min", "extent", "stride"};
    for (string f : dim_fields) {
        for (int j = 0; j < dims; j++) {
            do_indent();
            stream << "const int32_t "
                   << name
                   << "_" << f << "_" << j << " = "
                   << buf_name
                   << "->dim[" << j << "]." << f << ";\n";
            do_indent();
            stream << "(void)" << name << "_" << f << "_" << j << ";\n";
        }
    }
    string type_fields[] = {"code", "bits", "lanes"};
    for (string f : type_fields) {
        do_indent();
        stream << "const int32_t "
               << name
               << "_type_" << f << " = (int32_t)("
               << buf_name
               << "->type." << f << ");\n";
        do_indent();
        stream << "(void)" << name << "_type_" << f << ";\n";
    }}

void CodeGen_C::pop_buffer(const std::string &buffer_name) {
    allocations.pop(buffer_name);
}

string CodeGen_C::print_expr(Expr e) {
    id = "$$ BAD ID $$";
    e.accept(this);
    return id;
}

void CodeGen_C::print_stmt(Stmt s) {
    s.accept(this);
}

string CodeGen_C::print_assignment(Type t, const std::string &rhs) {

    map<string, string>::iterator cached = cache.find(rhs);

    if (cached == cache.end()) {
        id = unique_name('_');
        do_indent();
        stream << print_type(t)
               << " " << id
               << " = " << rhs << ";\n";
        cache[rhs] = id;
    } else {
        id = cached->second;
    }
    return id;
}

void CodeGen_C::open_scope() {
    cache.clear();
    do_indent();
    indent++;
    stream << "{\n";
}

void CodeGen_C::close_scope(const std::string &comment) {
    cache.clear();
    indent--;
    do_indent();
    if (!comment.empty()) {
        stream << "} // " << comment << "\n";
    } else {
        stream << "}\n";
    }
}

void CodeGen_C::visit(const Variable *op) {
    id = print_name(op->name);
}

void CodeGen_C::visit(const Cast *op) {
    print_assignment(op->type, "(" + print_type(op->type) + ")(" + print_expr(op->value) + ")");
}

void CodeGen_C::visit_binop(Type t, Expr a, Expr b, const char * op) {
    string sa = print_expr(a);
    string sb = print_expr(b);
    print_assignment(t, sa + " " + op + " " + sb);
}

void CodeGen_C::visit(const Add *op) {
    visit_binop(op->type, op->a, op->b, "+");
}

void CodeGen_C::visit(const Sub *op) {
    visit_binop(op->type, op->a, op->b, "-");
}

void CodeGen_C::visit(const Mul *op) {
    visit_binop(op->type, op->a, op->b, "*");
}

void CodeGen_C::visit(const Div *op) {
    int bits;
    if (is_const_power_of_two_integer(op->b, &bits)) {
        ostringstream oss;
        oss << print_expr(op->a) << " >> " << bits;
        print_assignment(op->type, oss.str());
    } else if (op->type.is_int()) {
        string a = print_expr(op->a);
        string b = print_expr(op->b);
        // q = a / b
        string q = print_assignment(op->type, a + " / " + b);
        // r = a - q * b
        string r = print_assignment(op->type, a + " - " + q + " * " + b);
        // bs = b >> (8*sizeof(T) - 1)
        string bs = print_assignment(op->type, b + " >> (" + print_type(op->type.element_of()) + ")" + std::to_string(op->type.bits() - 1));
        // rs = r >> (8*sizeof(T) - 1)
        string rs = print_assignment(op->type, r + " >> (" + print_type(op->type.element_of()) + ")" + std::to_string(op->type.bits() - 1));
        // id = q - (rs & bs) + (rs & bs)
        print_assignment(op->type, q + " - (" + rs + " & " + bs + ") + (" + rs + " & ~" + bs + ")");
    } else {
        visit_binop(op->type, op->a, op->b, "/");
    }
}

void CodeGen_C::visit(const Mod *op) {
    int bits;
    if (is_const_power_of_two_integer(op->b, &bits)) {
        ostringstream oss;
        oss << print_expr(op->a) << " & " << ((1 << bits)-1);
        print_assignment(op->type, oss.str());
    } else if (op->type.is_int()) {
        string a = print_expr(op->a);
        string b = print_expr(op->b);
        // r = a % b
        string r = print_assignment(op->type, a + " % " + b);
        // rs = r >> (8*sizeof(T) - 1)
        string rs = print_assignment(op->type, r + " >> (" + print_type(op->type.element_of()) + ")" + std::to_string(op->type.bits() - 1));
        // abs_b = abs(b)
        string abs_b = print_expr(cast(op->type, abs(op->b)));
        // id = r + (abs_b & rs)
        print_assignment(op->type, r + " + (" + abs_b + " & " + rs + ")");
    } else {
        visit_binop(op->type, op->a, op->b, "%");
    }
}

void CodeGen_C::visit(const Max *op) {
    print_expr(Call::make(op->type, "max", {op->a, op->b}, Call::Extern));
}

void CodeGen_C::visit(const Min *op) {
    print_expr(Call::make(op->type, "min", {op->a, op->b}, Call::Extern));
}

void CodeGen_C::visit(const EQ *op) {
    visit_binop(op->type, op->a, op->b, "==");
}

void CodeGen_C::visit(const NE *op) {
    visit_binop(op->type, op->a, op->b, "!=");
}

void CodeGen_C::visit(const LT *op) {
    visit_binop(op->type, op->a, op->b, "<");
}

void CodeGen_C::visit(const LE *op) {
    visit_binop(op->type, op->a, op->b, "<=");
}

void CodeGen_C::visit(const GT *op) {
    visit_binop(op->type, op->a, op->b, ">");
}

void CodeGen_C::visit(const GE *op) {
    visit_binop(op->type, op->a, op->b, ">=");
}

void CodeGen_C::visit(const Or *op) {
    visit_binop(op->type, op->a, op->b, "||");
}

void CodeGen_C::visit(const And *op) {
    visit_binop(op->type, op->a, op->b, "&&");
}

void CodeGen_C::visit(const Not *op) {
    print_assignment(op->type, "!(" + print_expr(op->a) + ")");
}

void CodeGen_C::visit(const IntImm *op) {
    if (op->type == Int(32)) {
        id = std::to_string(op->value);
    } else {
        print_assignment(op->type, "(" + print_type(op->type) + ")(" + std::to_string(op->value) + ")");
    }
}

void CodeGen_C::visit(const UIntImm *op) {
    print_assignment(op->type, "(" + print_type(op->type) + ")(" + std::to_string(op->value) + ")");
}

void CodeGen_C::visit(const StringImm *op) {
    ostringstream oss;
    oss << Expr(op);
    id = oss.str();
}

// NaN is the only float/double for which this is true... and
// surprisingly, there doesn't seem to be a portable isnan function
// (dsharlet).
template <typename T>
static bool isnan(T x) { return x != x; }

template <typename T>
static bool isinf(T x)
{
    return std::numeric_limits<T>::has_infinity && (
        x == std::numeric_limits<T>::infinity() ||
        x == -std::numeric_limits<T>::infinity());
}

void CodeGen_C::visit(const FloatImm *op) {
    if (isnan(op->value)) {
        id = "nan_f32()";
    } else if (isinf(op->value)) {
        if (op->value > 0) {
            id = "inf_f32()";
        } else {
            id = "neg_inf_f32()";
        }
    } else {
        // Write the constant as reinterpreted uint to avoid any bits lost in conversion.
        union {
            uint32_t as_uint;
            float as_float;
        } u;
        u.as_float = op->value;

        ostringstream oss;
        oss << "float_from_bits(" << u.as_uint << " /* " << u.as_float << " */)";
        id = oss.str();
    }
}

void CodeGen_C::visit(const Call *op) {

    internal_assert((op->call_type == Call::Extern || op->call_type == Call::Intrinsic))
        << "Can only codegen extern calls and intrinsics\n";

    ostringstream rhs;

    // Handle intrinsics first
    if (op->call_type == Call::Intrinsic) {
        if (op->name == Call::debug_to_file) {
            internal_assert(op->args.size() == 9);
            const StringImm *string_imm = op->args[0].as<StringImm>();
            internal_assert(string_imm);
            string filename = string_imm->value;
            const Load *load = op->args[1].as<Load>();
            internal_assert(load);
            string func = print_name(load->name);

            vector<string> args(6);
            for (size_t i = 0; i < args.size(); i++) {
                args[i] = print_expr(op->args[i+3]);
            }

            rhs << "halide_debug_to_file(";
            rhs << (have_user_context ? "__user_context_" : "nullptr");
<<<<<<< HEAD
            rhs << ", \"" + filename + "\", (uint8_t *)(" + func + ")";
=======
            rhs << ", \"" + filename + "\", " + func;
>>>>>>> c1d19e77
            for (size_t i = 0; i < args.size(); i++) {
                rhs << ", " << args[i];
            }
            rhs << ")";
        } else if (op->name == Call::bitwise_and) {
            internal_assert(op->args.size() == 2);
            string a0 = print_expr(op->args[0]);
            string a1 = print_expr(op->args[1]);
            rhs << a0 << " & " << a1;
        } else if (op->name == Call::bitwise_xor) {
            internal_assert(op->args.size() == 2);
            string a0 = print_expr(op->args[0]);
            string a1 = print_expr(op->args[1]);
            rhs << a0 << " ^ " << a1;
        } else if (op->name == Call::bitwise_or) {
            internal_assert(op->args.size() == 2);
            string a0 = print_expr(op->args[0]);
            string a1 = print_expr(op->args[1]);
            rhs << a0 << " | " << a1;
        } else if (op->name == Call::bitwise_not) {
            internal_assert(op->args.size() == 1);
            rhs << "~" << print_expr(op->args[0]);
        } else if (op->name == Call::reinterpret) {
            internal_assert(op->args.size() == 1);
            rhs << print_reinterpret(op->type, op->args[0]);
        } else if (op->name == Call::shift_left) {
            internal_assert(op->args.size() == 2);
            string a0 = print_expr(op->args[0]);
            string a1 = print_expr(op->args[1]);
            rhs << a0 << " << " << a1;
        } else if (op->name == Call::shift_right) {
            internal_assert(op->args.size() == 2);
            string a0 = print_expr(op->args[0]);
            string a1 = print_expr(op->args[1]);
            rhs << a0 << " >> " << a1;
        } else if (op->name == Call::rewrite_buffer) {
            int dims = ((int)(op->args.size())-2)/3;
            internal_assert((int)(op->args.size()) == dims*3 + 2);

            const Variable *v = op->args[0].as<Variable>();
            internal_assert(v);
            string buf = "((halide_buffer_t *)" + print_name(v->name) + ")";
            Type t = op->args[1].type();
            vector<string> shape(dims * 3);
            for (size_t i = 0; i < shape.size(); i++) {
                shape[i] = print_expr(op->args[i+2]);
            }

            // We want to assign a bunch of fields, but we need to act
            // as an expression that evaluates to true. Fortunately
            // assignment in C is an expression, so we can just emit
            // comma-separated assignments.
            rhs << "("
                << buf << "->type.code = (halide_type_code_t)(" << (int)t.code() << "), "
                << buf << "->type.bits = " << t.bits() << ", "
                << buf << "->type.lanes = " << t.lanes() << ", "
                << buf << "->dimensions = " << dims << ", ";
            for (int i = 0; i < dims; i++) {
                rhs << buf << "->dim[" << i << "].min = " << shape[i*3] << ", "
                    << buf << "->dim[" << i << "].extent = " << shape[i*3+1] << ", "
                    << buf << "->dim[" << i << "].stride = " << shape[i*3+2] << ", ";
            }
            rhs << "true)";
        } else if (op->name == Call::lerp) {
            internal_assert(op->args.size() == 3);
            Expr e = lower_lerp(op->args[0], op->args[1], op->args[2]);
            rhs << print_expr(e);
        } else if (op->name == Call::absd) {
            internal_assert(op->args.size() == 2);
            Expr a = op->args[0];
            Expr b = op->args[1];
            Expr e = select(a < b, b - a, a - b);
            rhs << print_expr(e);
        } else if (op->name == Call::null_handle) {
            rhs << "nullptr";
        } else if (op->name == Call::address_of) {
            const Load *l = op->args[0].as<Load>();
            internal_assert(op->args.size() == 1 && l);
            rhs << "(("
                << print_type(l->type.element_of()) // index is in elements, not vectors.
                << " *)"
                << print_name(l->name)
                << " + "
                << print_expr(l->index)
                << ")";
        } else if (op->name == Call::return_second) {
            internal_assert(op->args.size() == 2);
            string arg0 = print_expr(op->args[0]);
            string arg1 = print_expr(op->args[1]);
            rhs << "(" << arg0 << ", " << arg1 << ")";
        } else if (op->name == Call::if_then_else) {
            internal_assert(op->args.size() == 3);

            string result_id = unique_name('_');

            do_indent();
            stream << print_type(op->args[1].type())
                   << " " << result_id << ";\n";

            string cond_id = print_expr(op->args[0]);

            do_indent();
            stream << "if (" << cond_id << ")\n";
            open_scope();
            string true_case = print_expr(op->args[1]);
            do_indent();
            stream << result_id << " = " << true_case << ";\n";
            close_scope("if " + cond_id);
            do_indent();
            stream << "else\n";
            open_scope();
            string false_case = print_expr(op->args[2]);
            do_indent();
            stream << result_id << " = " << false_case << ";\n";
            close_scope("if " + cond_id + " else");

            rhs << result_id;
        } else if (op->name == Call::copy_buffer_t) {
            internal_assert(op->args.size() == 2);
            const int64_t *dims = as_const_int(op->args[1]);
            internal_assert(dims);

            string arg = print_expr(op->args[0]);
            arg = "(halide_buffer_t *)(" + arg + ")";

            string buf_id = unique_name('B');

            // Copy the buffer struct
            do_indent();
            stream << "halide_buffer_t " << buf_id << " = *" << arg << ";\n";

            // Copy the shape
            do_indent();
            stream << "halide_dimension_t " << buf_id << "_shape[] = {";
            for (int64_t i = 0; i < *dims; i++) {
                stream << arg << "->dim[" << i << "]";
                if (i < *dims - 1) {
                    stream << ", ";
                }
            }
            stream << "};\n";

            // Use the copy of the shape
            do_indent();
            stream << buf_id << "->dim = " << buf_id << "_shape;\n";

            rhs << "(&" << buf_id << ")";
        } else if (op->name == Call::create_buffer_t) {
            internal_assert(op->args.size() >= 2);

            int dims = (op->args.size() - 2) / 3;

            string host = "(uint8_t *)(" + print_expr(op->args[0]) + ")";
            Type t = op->args[1].type();
            vector<string> shape;
            for (size_t i = 2; i < op->args.size(); i++) {
                shape.push_back(print_expr(op->args[i]));
            }

            string buf_id = unique_name('B');

            // Emit the shape
            do_indent();
            stream << "halide_dimension_t " << buf_id << "_shape[] = {";
            for (int i = 0; i < dims; i++) {
                stream << "halide_dimension_t(" << shape[i*3 + 0]
                       << ", " << shape[i*3 + 1]
                       << ", " << shape[i*3 + 2] << ")";
                if (i < dims - 1) {
                    stream << ", ";
                }
            }
            stream << "};\n";

            // Emit the buffer struct
            do_indent();
            stream << "halide_buffer_t " << buf_id << " = {"
                   << "0, "    // device
                   << "nullptr, " // device_interface
                   << host << ", "
                   << "0, "    // flags
                   << "halide_type_t(halide_type_code_t(" << (int)t.code() << "), " << t.bits() << ", " << t.lanes() << "), "
                   << dims << ", "
                   << buf_id << "_shape};\n";
            rhs << "(&" + buf_id + ")";
        } else if (op->name == Call::extract_buffer_max) {
            internal_assert(op->args.size() == 2);
            string a0 = print_expr(op->args[0]);
            string a1 = print_expr(op->args[1]);
            rhs << "(((halide_buffer_t *)(" << a0 << "))->dim[" << a1 << "].min + " <<
                "((halide_buffer_t *)(" << a0 << "))->dim[" << a1 << "].extent - 1)";
        } else if (op->name == Call::extract_buffer_min) {
            internal_assert(op->args.size() == 2);
            string a0 = print_expr(op->args[0]);
            string a1 = print_expr(op->args[1]);
            rhs << "((halide_buffer_t *)(" << a0 << "))->dim[" << a1 << "].min";
        } else if (op->name == Call::extract_buffer_host) {
            internal_assert(op->args.size() == 1);
            string a0 = print_expr(op->args[0]);
            rhs << "((halide_buffer_t *)(" << a0 << "))->host";
        } else if (op->name == Call::set_host_dirty) {
            internal_assert(op->args.size() == 1);
            string a0 = print_expr(op->args[0]);
            do_indent();
            stream << a0 << "->set_host_dirty(true);\n";
            rhs << "0";
        } else if (op->name == Call::set_device_dirty) {
            internal_assert(op->args.size() == 1);
            string a0 = print_expr(op->args[0]);
            do_indent();
            stream << a0 << "->set_device_dirty(true);\n";
            rhs << "0";
        } else if (op->name == Call::abs) {
            internal_assert(op->args.size() == 1);
            Expr a0 = op->args[0];
            rhs << print_expr(cast(op->type, select(a0 > 0, a0, -a0)));
        } else if (op->name == Call::memoize_expr) {
            internal_assert(op->args.size() >= 1);
            string arg = print_expr(op->args[0]);
            rhs << "(" << arg << ")";
        } else if (op->name == Call::copy_memory) {
            internal_assert(op->args.size() == 3);
            string dest = print_expr(op->args[0]);
            string src = print_expr(op->args[1]);
            string size = print_expr(op->args[2]);
            rhs << "memcpy(" << dest << ", " << src << ", " << size << ")";
        } else if (op->name == Call::make_struct) {
            // Emit a line something like:
            // struct {const int f_0, const char f_1, const int f_2} foo = {3, 'c', 4};

            // Get the args
            vector<string> values;
            for (size_t i = 0; i < op->args.size(); i++) {
                values.push_back(print_expr(op->args[i]));
            }
            do_indent();
            stream << "struct {";
            // List the types.
            for (size_t i = 0; i < op->args.size(); i++) {
                stream << "const " << print_type(op->args[i].type()) << " f_" << i << "; ";
            }
            string struct_name = unique_name('s');
            stream << "}  " << struct_name << " = {";
            // List the values.
            for (size_t i = 0; i < op->args.size(); i++) {
                if (i > 0) stream << ", ";
                stream << values[i];
            }
            stream << "};\n";
            // Return a pointer to it.
            rhs << "(&" << struct_name << ")";
        } else if (op->name == Call::stringify) {
            // Rewrite to an snprintf
            vector<string> printf_args;
            string format_string = "";
            for (size_t i = 0; i < op->args.size(); i++) {
                Type t = op->args[i].type();
                printf_args.push_back(print_expr(op->args[i]));
                if (t.is_int()) {
                    format_string += "%lld";
                    printf_args[i] = "(long long)(" + printf_args[i] + ")";
                } else if (t.is_uint()) {
                    format_string += "%llu";
                    printf_args[i] = "(long long unsigned)(" + printf_args[i] + ")";
                } else if (t.is_float()) {
                    if (t.bits() == 32) {
                        format_string += "%f";
                    } else {
                        format_string += "%e";
                    }
                } else if (op->args[i].as<StringImm>()) {
                    format_string += "%s";
                } else {
                    internal_assert(t.is_handle());
                    format_string += "%p";
                }

            }
            string buf_name = unique_name('b');
            do_indent();
            stream << "char " << buf_name << "[1024];\n";
            do_indent();
            stream << "snprintf(" << buf_name << ", 1024, \"" << format_string << "\"";
            for (size_t i = 0; i < printf_args.size(); i++) {
                stream << ", " << printf_args[i];
            }
            stream << ");\n";
            rhs << buf_name;

        } else if (op->name == Call::register_destructor) {
            internal_assert(op->args.size() == 2);
            const StringImm *fn = op->args[0].as<StringImm>();
            internal_assert(fn);
            string arg = print_expr(op->args[1]);

            string call =
                fn->value + "(" +
                (have_user_context ? "__user_context_, " : "nullptr, ")
                + "arg);";

            do_indent();
            // Make a struct on the stack that calls the given function as a destructor
            string struct_name = unique_name('s');
            string instance_name = unique_name('d');
            stream << "struct " << struct_name << "{ "
                   << "void *arg; "
                   << struct_name << "(void *a) : arg((void *)a) {} "
                   << "~" << struct_name << "() {" << call << "}"
                   << "} " << instance_name << "(" << arg << ");\n";
            rhs << print_expr(0);
        } else {
            // TODO: other intrinsics
            internal_error << "Unhandled intrinsic in C backend: " << op->name << '\n';
        }

    } else {
        // Generic calls
        vector<string> args(op->args.size());
        for (size_t i = 0; i < op->args.size(); i++) {
            args[i] = print_expr(op->args[i]);
        }
        rhs << op->name << "(";

        if (function_takes_user_context(op->name)) {
            rhs << (have_user_context ? "__user_context_, " : "nullptr, ");
        }

        for (size_t i = 0; i < op->args.size(); i++) {
            if (i > 0) rhs << ", ";
            rhs << args[i];
        }
        rhs << ")";
    }

    print_assignment(op->type, rhs.str());
}

void CodeGen_C::visit(const Load *op) {

    Type t = op->type;
    bool type_cast_needed =
        !allocations.contains(op->name) ||
        allocations.get(op->name).type != t;

    ostringstream rhs;
    if (type_cast_needed) {
        rhs << "(("
            << print_type(op->type)
            << " *)"
            << print_name(op->name)
            << ")";
    } else {
        rhs << print_name(op->name);
    }
    rhs << "["
        << print_expr(op->index)
        << "]";

    print_assignment(op->type, rhs.str());
}

void CodeGen_C::visit(const Store *op) {

    Type t = op->value.type();

    bool type_cast_needed =
        t.is_handle() ||
        !allocations.contains(op->name) ||
        allocations.get(op->name).type != t;

    string id_index = print_expr(op->index);
    string id_value = print_expr(op->value);
    do_indent();

    if (type_cast_needed) {
        stream << "((const "
               << print_type(t)
               << " *)"
               << print_name(op->name)
               << ")";
    } else {
        stream << print_name(op->name);
    }
    stream << "["
           << id_index
           << "] = "
           << id_value
           << ";\n";

    cache.clear();
}

void CodeGen_C::visit(const Let *op) {
    string id_value = print_expr(op->value);
    Expr new_var = Variable::make(op->value.type(), id_value);
    Expr body = substitute(op->name, new_var, op->body);
    print_expr(body);
}

void CodeGen_C::visit(const Select *op) {
    ostringstream rhs;
    string true_val = print_expr(op->true_value);
    string false_val = print_expr(op->false_value);
    string cond = print_expr(op->condition);
    rhs << "(" << print_type(op->type) << ")"
        << "(" << cond
        << " ? " << true_val
        << " : " << false_val
        << ")";
    print_assignment(op->type, rhs.str());
}

void CodeGen_C::visit(const LetStmt *op) {
    string id_value = print_expr(op->value);
    Expr new_var = Variable::make(op->value.type(), id_value);
    Stmt body = substitute(op->name, new_var, op->body);
    body.accept(this);
}

void CodeGen_C::visit(const AssertStmt *op) {
    string id_cond = print_expr(op->condition);

    do_indent();
    // Halide asserts have different semantics to C asserts.  They're
    // supposed to clean up and make the containing function return
    // -1, so we can't use the C version of assert. Instead we convert
    // to an if statement.

    stream << "if (!" << id_cond << ") ";
    open_scope();
    string id_msg = print_expr(op->message);
    do_indent();
    stream << "return " << id_msg << ";\n";
    close_scope("");
}

void CodeGen_C::visit(const ProducerConsumer *op) {

    do_indent();
    stream << "// produce " << op->name << '\n';
    print_stmt(op->produce);

    if (op->update.defined()) {
        do_indent();
        stream << "// update " << op->name << '\n';
        print_stmt(op->update);
    }

    do_indent();
    stream << "// consume " << op->name << '\n';
    print_stmt(op->consume);
}

void CodeGen_C::visit(const For *op) {
    if (op->for_type == ForType::Parallel) {
        do_indent();
        stream << "#pragma omp parallel for\n";
    } else {
        internal_assert(op->for_type == ForType::Serial)
            << "Can only emit serial or parallel for loops to C\n";
    }

    string id_min = print_expr(op->min);
    string id_extent = print_expr(op->extent);

    do_indent();
    stream << "for (int "
           << print_name(op->name)
           << " = " << id_min
           << "; "
           << print_name(op->name)
           << " < " << id_min
           << " + " << id_extent
           << "; "
           << print_name(op->name)
           << "++)\n";

    open_scope();
    op->body.accept(this);
    close_scope("for " + print_name(op->name));

}

void CodeGen_C::visit(const Provide *op) {
    internal_error << "Cannot emit Provide statements as C\n";
}

void CodeGen_C::visit(const Allocate *op) {
    open_scope();

    // For sizes less than 8k, do a stack allocation
    bool on_stack = false;
    int32_t constant_size;
    string size_id;
    if (op->new_expr.defined()) {
        Allocation alloc;
        alloc.type = op->type;
        alloc.free_function = op->free_function;
        allocations.push(op->name, alloc);
        heap_allocations.push(op->name, 0);
        stream << print_type(op->type) << "*" << print_name(op->name) << " = (" << print_expr(op->new_expr) << ");\n";
    } else {
        if (constant_allocation_size(op->extents, op->name, constant_size)) {
            int64_t stack_bytes = constant_size * op->type.bytes();

            if (stack_bytes > ((int64_t(1) << 31) - 1)) {
                user_error << "Total size for allocation "
                           << op->name << " is constant but exceeds 2^31 - 1.\n";
            } else {
                size_id = print_expr(Expr(static_cast<int32_t>(constant_size)));
                if (stack_bytes <= 1024 * 8) {
                    on_stack = true;
                }
            }
        } else {
            // Check that the allocation is not scalar (if it were scalar
            // it would have constant size).
            internal_assert(op->extents.size() > 0);

            size_id = print_assignment(Int(64), print_expr(op->extents[0]));

            for (size_t i = 1; i < op->extents.size(); i++) {
                // Make the code a little less cluttered for two-dimensional case
                string new_size_id_rhs;
                string next_extent = print_expr(op->extents[i]);
                if (i > 1) {
                    new_size_id_rhs =  "(" + size_id + " > ((int64_t(1) << 31) - 1)) ? " + size_id + " : (" + size_id + " * " + next_extent + ")";
                } else {
                    new_size_id_rhs = size_id + " * " + next_extent;
                }
                size_id = print_assignment(Int(64), new_size_id_rhs);
            }
            do_indent();
            stream << "if ((" << size_id << " > ((int64_t(1) << 31) - 1)) || ((" << size_id <<
              " * sizeof(" << print_type(op->type) << ")) > ((int64_t(1) << 31) - 1)))\n";
            open_scope();
            do_indent();
            stream << "halide_error("
                   << (have_user_context ? "__user_context_" : "nullptr")
                   << ", \"32-bit signed overflow computing size of allocation "
                   << op->name << "\\n\");\n";
            do_indent();
            stream << "return -1;\n";
            close_scope("overflow test " + op->name);
        }

        // Check the condition to see if this allocation should actually be created.
        // If the allocation is on the stack, the only condition we can respect is
        // unconditional false (otherwise a non-constant-sized array declaration
        // will be generated).
        if (!on_stack || is_zero(op->condition)) {
            Expr conditional_size = Select::make(op->condition,
                                                 Var(size_id),
                                                 Expr(static_cast<int32_t>(0)));
            conditional_size = simplify(conditional_size);
            size_id = print_assignment(Int(64), print_expr(conditional_size));
        }

        Allocation alloc;
        alloc.type = op->type;
        allocations.push(op->name, alloc);

        do_indent();
        stream << print_type(op->type) << ' ';

        if (on_stack) {
            stream << print_name(op->name)
                   << "[" << size_id << "];\n";
        } else {
            stream << "*"
                   << print_name(op->name)
                   << " = ("
                   << print_type(op->type)
                   << " *)halide_malloc("
                   << (have_user_context ? "__user_context_" : "nullptr")
                   << ", sizeof("
                   << print_type(op->type)
                   << ")*" << size_id << ");\n";
            heap_allocations.push(op->name, 0);
        }
    }

    op->body.accept(this);

    // Should have been freed internally
    internal_assert(!allocations.contains(op->name));

    close_scope("alloc " + print_name(op->name));
}

void CodeGen_C::visit(const Free *op) {
    if (heap_allocations.contains(op->name)) {
        string free_function = allocations.get(op->name).free_function;
        if (free_function.empty()) {
            free_function = "halide_free";
        }

        do_indent();
        stream << free_function << "("
               << (have_user_context ? "__user_context_, " : "nullptr, ")
               << print_name(op->name)
               << ");\n";
        heap_allocations.pop(op->name);
    }
    allocations.pop(op->name);
}

void CodeGen_C::visit(const Realize *op) {
    internal_error << "Cannot emit realize statements to C\n";
}

void CodeGen_C::visit(const IfThenElse *op) {
    string cond_id = print_expr(op->condition);

    do_indent();
    stream << "if (" << cond_id << ")\n";
    open_scope();
    op->then_case.accept(this);
    close_scope("if " + cond_id);

    if (op->else_case.defined()) {
        do_indent();
        stream << "else\n";
        open_scope();
        op->else_case.accept(this);
        close_scope("if " + cond_id + " else");
    }
}

void CodeGen_C::visit(const Evaluate *op) {
    if (is_const(op->value)) return;
    string id = print_expr(op->value);
    do_indent();
    stream << "(void)" << id << ";\n";
}

void CodeGen_C::test() {
    Argument buffer_arg("buf", Argument::OutputBuffer, Int(32), 3);
    Argument float_arg("alpha", Argument::InputScalar, Float(32), 0);
    Argument int_arg("beta", Argument::InputScalar, Int(32), 0);
    Argument user_context_arg("__user_context", Argument::InputScalar, Handle(), 0);
    vector<Argument> args(4);
    args[0] = buffer_arg;
    args[1] = float_arg;
    args[2] = int_arg;
    args[3] = user_context_arg;
    Var x("x");
    Param<float> alpha("alpha");
    Param<int> beta("beta");
    Expr e = Select::make(alpha > 4.0f, print_when(x < 1, 3), 2);
    Stmt s = Store::make("buf", e, x);
    s = LetStmt::make("x", beta+1, s);
    s = Block::make(s, Free::make("tmp.stack"));
    s = Allocate::make("tmp.stack", Int(32), {127}, const_true(), s);
    s = Block::make(s, Free::make("tmp.heap"));
    s = Allocate::make("tmp.heap", Int(32), {43, beta}, const_true(), s);

    Module m("", get_host_target());
    m.append(LoweredFunc("test1", args, s, LoweredFunc::External));

    ostringstream source;
    {
        CodeGen_C cg(source, false);
        cg.compile(m);
    }

    string src = source.str();
    string correct_source =
        headers +
        globals +
        string((const char *)halide_internal_initmod_declarations) + '\n' +
        "#ifndef HALIDE_FUNCTION_ATTRS\n"
        "#define HALIDE_FUNCTION_ATTRS\n"
        "#endif\n"
        "#ifdef __cplusplus\n"
        "extern \"C\" {\n"
        "#endif\n"
        "\n\n"
        "int test1(halide_buffer_t *_buf_buffer, const float _alpha, const int32_t _beta, const void * __user_context) HALIDE_FUNCTION_ATTRS {\n"
        " int32_t *_buf = (int32_t *)(_buf_buffer->host);\n"
        " (void)_buf;\n"
<<<<<<< HEAD
        " const bool _buf_host_and_device_are_null = (_buf_buffer->host == nullptr) && (_buf_buffer->device == 0);\n"
        " (void)_buf_host_and_device_are_null;\n"
        " const int32_t _buf_min_0 = _buf_buffer->dim[0].min;\n"
=======
        " const bool _buf_host_and_dev_are_null = (_buf_buffer->host == nullptr) && (_buf_buffer->dev == 0);\n"
        " (void)_buf_host_and_dev_are_null;\n"
        " const int32_t _buf_min_0 = _buf_buffer->min[0];\n"
>>>>>>> c1d19e77
        " (void)_buf_min_0;\n"
        " const int32_t _buf_min_1 = _buf_buffer->dim[1].min;\n"
        " (void)_buf_min_1;\n"
        " const int32_t _buf_min_2 = _buf_buffer->dim[2].min;\n"
        " (void)_buf_min_2;\n"
        " const int32_t _buf_extent_0 = _buf_buffer->dim[0].extent;\n"
        " (void)_buf_extent_0;\n"
        " const int32_t _buf_extent_1 = _buf_buffer->dim[1].extent;\n"
        " (void)_buf_extent_1;\n"
        " const int32_t _buf_extent_2 = _buf_buffer->dim[2].extent;\n"
        " (void)_buf_extent_2;\n"
        " const int32_t _buf_stride_0 = _buf_buffer->dim[0].stride;\n"
        " (void)_buf_stride_0;\n"
        " const int32_t _buf_stride_1 = _buf_buffer->dim[1].stride;\n"
        " (void)_buf_stride_1;\n"
        " const int32_t _buf_stride_2 = _buf_buffer->dim[2].stride;\n"
        " (void)_buf_stride_2;\n"
        " const int32_t _buf_type_code = (int32_t)(_buf_buffer->type.code);\n"
        " (void)_buf_type_code;\n"
        " const int32_t _buf_type_bits = (int32_t)(_buf_buffer->type.bits);\n"
        " (void)_buf_type_bits;\n"
        " const int32_t _buf_type_lanes = (int32_t)(_buf_buffer->type.lanes);\n"
        " (void)_buf_type_lanes;\n"
        " {\n"
        "  int64_t _0 = 43;\n"
        "  int64_t _1 = _0 * _beta;\n"
        "  if ((_1 > ((int64_t(1) << 31) - 1)) || ((_1 * sizeof(int32_t)) > ((int64_t(1) << 31) - 1)))\n"
        "  {\n"
        "   halide_error(__user_context_, \"32-bit signed overflow computing size of allocation tmp.heap\\n\");\n"
        "   return -1;\n"
        "  } // overflow test tmp.heap\n"
        "  int64_t _2 = _1;\n"
        "  int32_t *_tmp_heap = (int32_t *)halide_malloc(__user_context_, sizeof(int32_t)*_2);\n"
        "  {\n"
        "   int32_t _tmp_stack[127];\n"
        "   int32_t _3 = _beta + 1;\n"
        "   int32_t _4;\n"
        "   bool _5 = _3 < 1;\n"
        "   if (_5)\n"
        "   {\n"
        "    char b0[1024];\n"
        "    snprintf(b0, 1024, \"%lld%s\", (long long)(3), \"\\n\");\n"
        "    void * _6 = b0;\n"
        "    int32_t _7 = halide_print(__user_context_, _6);\n"
        "    int32_t _8 = (_7, 3);\n"
        "    _4 = _8;\n"
        "   } // if _5\n"
        "   else\n"
        "   {\n"
        "    _4 = 3;\n"
        "   } // if _5 else\n"
        "   int32_t _9 = _4;\n"
        "   bool _10 = _alpha > float_from_bits(1082130432 /* 4 */);\n"
        "   int32_t _11 = (int32_t)(_10 ? _9 : 2);\n"
        "   _buf[_3] = _11;\n"
        "  } // alloc _tmp_stack\n"
        "  halide_free(__user_context_, _tmp_heap);\n"
        " } // alloc _tmp_heap\n"
        " return 0;\n"
        "}\n"
        "#ifdef __cplusplus\n"
        "}  // extern \"C\"\n"
        "#endif\n";
;
    if (src != correct_source) {
        int diff = 0;
        while (src[diff] == correct_source[diff]) diff++;
        int diff_end = diff + 1;
        while (diff > 0 && src[diff] != '\n') diff--;
        while (diff_end < (int)src.size() && src[diff_end] != '\n') diff_end++;

        internal_error
            << "Correct source code:\n" << correct_source
            << "Actual source code:\n" << src
            << "\nDifference starts at: " << src.substr(diff, diff_end - diff) << "\n";

    }


    std::cout << "CodeGen_C test passed\n";
}

}
}<|MERGE_RESOLUTION|>--- conflicted
+++ resolved
@@ -497,15 +497,9 @@
     do_indent();
     stream << "const bool "
            << name
-<<<<<<< HEAD
            << "_host_and_device_are_null = ("
            << buf_name << "->host == nullptr) && ("
            << buf_name << "->device == 0);\n";
-=======
-           << "_host_and_dev_are_null = ("
-           << buf_name << "->host == nullptr) && ("
-           << buf_name << "->dev == 0);\n";
->>>>>>> c1d19e77
     do_indent();
     stream << "(void)" << name << "_host_and_device_are_null;\n";
 
@@ -778,12 +772,8 @@
             }
 
             rhs << "halide_debug_to_file(";
-            rhs << (have_user_context ? "__user_context_" : "nullptr");
-<<<<<<< HEAD
+            rhs << (have_user_context ? "__user_context_" : "NULL");
             rhs << ", \"" + filename + "\", (uint8_t *)(" + func + ")";
-=======
-            rhs << ", \"" + filename + "\", " + func;
->>>>>>> c1d19e77
             for (size_t i = 0; i < args.size(); i++) {
                 rhs << ", " << args[i];
             }
@@ -1465,15 +1455,9 @@
         "int test1(halide_buffer_t *_buf_buffer, const float _alpha, const int32_t _beta, const void * __user_context) HALIDE_FUNCTION_ATTRS {\n"
         " int32_t *_buf = (int32_t *)(_buf_buffer->host);\n"
         " (void)_buf;\n"
-<<<<<<< HEAD
-        " const bool _buf_host_and_device_are_null = (_buf_buffer->host == nullptr) && (_buf_buffer->device == 0);\n"
+        " const bool _buf_host_and_device_are_null = (_buf_buffer->host == NULL) && (_buf_buffer->device == 0);\n"
         " (void)_buf_host_and_device_are_null;\n"
         " const int32_t _buf_min_0 = _buf_buffer->dim[0].min;\n"
-=======
-        " const bool _buf_host_and_dev_are_null = (_buf_buffer->host == nullptr) && (_buf_buffer->dev == 0);\n"
-        " (void)_buf_host_and_dev_are_null;\n"
-        " const int32_t _buf_min_0 = _buf_buffer->min[0];\n"
->>>>>>> c1d19e77
         " (void)_buf_min_0;\n"
         " const int32_t _buf_min_1 = _buf_buffer->dim[1].min;\n"
         " (void)_buf_min_1;\n"
