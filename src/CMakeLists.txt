include(CheckCXXCompilerFlag)

add_executable(build_halide_h ../tools/build_halide_h.cpp)
add_executable(bitcode2cpp ../tools/bitcode2cpp.cpp)

if (MSVC)
  # -g produces dwarf debugging info, which is not useful on windows
  #  (and fails to compile due to llvm bug 15393)
  set(RUNTIME_DEBUG_FLAG "")
else()
  set(RUNTIME_DEBUG_FLAG "-g")
endif()

if (HALIDE_SHARED_LIBRARY)
  add_definitions("-DHalide_SHARED")
  set(HALIDE_LIBRARY_TYPE SHARED)
else()
  set(HALIDE_LIBRARY_TYPE STATIC)
endif()

set(RUNTIME_CPP
  aarch64_cpu_features
  android_clock
  android_host_cpu_count
  android_io
  android_ion
  android_mman
  android_opengl_context
  android_tempfile
  arm_cpu_features
  cache
  can_use_target
  cuda
  destructors
  device_interface
  errors
  fake_ion
  fake_thread_pool
  float16_t
  gcd_thread_pool
  gpu_device_selection
  hexagon_host
  ios_io
  linux_clock
  linux_host_cpu_count
  linux_mman
  linux_opengl_context
  matlab
  metadata
  metal
  metal_objc_arm
  metal_objc_x86
  mingw_math
  mips_cpu_features
  module_aot_ref_count
  module_jit_ref_count
  nacl_host_cpu_count
  opencl
<<<<<<< HEAD
  metal
  metal_objc_arm
  metal_objc_x86
  noos
=======
>>>>>>> ba03abfb
  opengl
  openglcompute
  osx_clock
  osx_get_symbol
  osx_host_cpu_count
  osx_opengl_context
  posix_allocator
  posix_clock
  posix_error_handler
  posix_get_symbol
  posix_io
  posix_print
  posix_tempfile
  posix_thread_pool
  powerpc_cpu_features
  profiler
  profiler_inlined
  qurt_allocator
  qurt_hvx
  renderscript
  runtime_api
  ssp
  to_string
  tracing
  windows_clock
  windows_cuda
  windows_get_symbol
  windows_io
  windows_opencl
  windows_tempfile
  windows_thread_pool
  write_debug_image
  x86_cpu_features
)

set (RUNTIME_LL
  aarch64
  arm
  arm_no_neon
  hvx_64
  hvx_128
  mips
  pnacl_math
  posix_math
  ptx_dev
  renderscript_dev
  win32_math
  x86
  x86_avx
  x86_sse41
)
set (RUNTIME_BC
  compute_20
  compute_30
  compute_35
)

set(RUNTIME_DIR "${CMAKE_CURRENT_SOURCE_DIR}/runtime")
file(TO_NATIVE_PATH "${RUNTIME_DIR}/" NATIVE_RUNTIME_DIR)
file(TO_NATIVE_PATH "${CMAKE_CFG_INTDIR}/" NATIVE_INT_DIR)

# ./ seems to confuse cmake on linux
if("${NATIVE_INT_DIR}" STREQUAL "./")
  set(NATIVE_INT_DIR "")
endif()

# Commands to build initial module objects.
file(MAKE_DIRECTORY "${PROJECT_BINARY_DIR}/${PROJECT_NAME}.build")
set (CXX_WARNING_FLAGS -Wall -Werror -Wno-unused-function -Wcast-qual)
set (INITMOD_PREFIX "_initmod_")
set (ARCHS 32 64)
set(INITIAL_MODULES )
foreach (i ${RUNTIME_CPP} )
  foreach (j ${ARCHS} )
    IF (LLVM_VERSION LESS 36)
      IF (${j} EQUAL 32)
        set(TARGET "i386-unknown-unknown-unknown")
      ELSE()
        set(TARGET "x86_64-unknown-unknown-unknown")
      ENDIF()
    ELSE()
      IF (${j} EQUAL 32)
        IF (${i} MATCHES "windows_.*")
          # win32 uses the stdcall calling convention, which is x86-specific
          set(TARGET "i386-unknown-unknown-unknown")
        ELSE()
          set(TARGET "le32-unknown-nacl-unknown")
        ENDIF()
      ELSE()
        # generic 64-bit code
        set(TARGET "le64-unknown-unknown-unknown")
      ENDIF()
    ENDIF()
    set(SOURCE "${NATIVE_RUNTIME_DIR}${i}.cpp")
    set(LL_D "${PROJECT_BINARY_DIR}/${PROJECT_NAME}.build/${NATIVE_INT_DIR}initmod.${i}_${j}_debug.ll")
    set(LL "${PROJECT_BINARY_DIR}/${PROJECT_NAME}.build/${NATIVE_INT_DIR}initmod.${i}_${j}.ll")
    set(BC_D "${PROJECT_BINARY_DIR}/${PROJECT_NAME}.build/${NATIVE_INT_DIR}initmod.${i}_${j}_debug.bc")
    set(BC "${PROJECT_BINARY_DIR}/${PROJECT_NAME}.build/${NATIVE_INT_DIR}initmod.${i}_${j}.bc")
    set(INITMOD_D "${INITMOD_PREFIX}${i}_${j}_debug.cpp")
    set(INITMOD "${INITMOD_PREFIX}${i}_${j}.cpp")

    add_custom_command(OUTPUT "${LL_D}"
                       DEPENDS "${SOURCE}"
                       COMMAND ${CLANG} ${CXX_WARNING_FLAGS} ${RUNTIME_DEBUG_FLAG} -DDEBUG_RUNTIME -O3 -fno-ms-compatibility -ffreestanding -fno-blocks -fno-exceptions -fno-unwind-tables -m${j} -target "${TARGET}" "-I${NATIVE_RUNTIME_DIR}" -DCOMPILING_HALIDE_RUNTIME "-DLLVM_VERSION=${LLVM_VERSION}" -DBITS_${j} -emit-llvm -S "${SOURCE}" -o "${LL_D}"
                       COMMENT "${SOURCE} -> ${LL_D}"
                       # Make sure that the output of this command also depends
                       # on the header files that ${SOURCE} uses
                       # FIXME: Only works for makefile generator
                       IMPLICIT_DEPENDS CXX "${SOURCE}"
                      )
    add_custom_command(OUTPUT "${LL}"
                       DEPENDS "${SOURCE}"
                       COMMAND ${CLANG} ${CXX_WARNING_FLAGS} -O3 -fno-ms-compatibility -ffreestanding -fno-blocks -fno-exceptions -fno-unwind-tables -m${j} -target "${TARGET}" "-I${NATIVE_RUNTIME_DIR}" -DCOMPILING_HALIDE_RUNTIME "-DLLVM_VERSION=${LLVM_VERSION}" -DBITS_${j} -emit-llvm -S "${SOURCE}" -o "${LL}"
                       COMMENT "${SOURCE} -> ${LL}")

    add_custom_command(OUTPUT "${BC_D}"
                       DEPENDS "${LL_D}"
                       COMMAND "${LLVM_AS}" "${LL_D}" -o "${BC_D}"
                       COMMENT "${LL_D} -> ${BC_D}")
    add_custom_command(OUTPUT "${BC}"
                       DEPENDS "${LL}"
                       COMMAND "${LLVM_AS}" "${LL}" -o "${BC}"
                       COMMENT "${LL} -> ${BC}")

    add_custom_command(OUTPUT "${INITMOD_D}"
                       DEPENDS "${BC_D}"
                       COMMAND bitcode2cpp "${i}_${j}_debug" < "${BC_D}" > "${INITMOD_D}"
                       COMMENT "${BC_D} -> ${INITMOD_D}")
    add_custom_command(OUTPUT "${INITMOD}"
                       DEPENDS "${BC}"
                       COMMAND bitcode2cpp "${i}_${j}" < "${BC}" > "${INITMOD}"
                       COMMENT "${BC} -> ${INITMOD}")
    list(APPEND INITIAL_MODULES ${INITMOD})
    list(APPEND INITIAL_MODULES ${INITMOD_D})
  endforeach()
endforeach()
foreach (i ${RUNTIME_LL} )
  set(LL "${NATIVE_RUNTIME_DIR}${i}.ll")
  set(BC "${PROJECT_BINARY_DIR}/${PROJECT_NAME}.build/${NATIVE_INT_DIR}initmod.${i}.bc")
  set(INITMOD "${INITMOD_PREFIX}${i}.cpp")
  add_custom_command(OUTPUT "${BC}"
                     DEPENDS "${LL}"
                     COMMAND "${LLVM_AS}" "${LL}" -o "${BC}"
                     COMMENT "${LL} -> ${BC}")
  add_custom_command(OUTPUT "${INITMOD}"
                     DEPENDS "${BC}"
                     COMMAND bitcode2cpp ${i}_ll < "${BC}" > "${INITMOD}"
                     COMMENT "${BC} -> ${INITMOD}")
  list(APPEND INITIAL_MODULES "${INITMOD}")
endforeach()
foreach (i ${RUNTIME_BC} )
  set(INITMOD "${INITMOD_PREFIX}ptx_${i}.cpp")
  add_custom_command(OUTPUT "${INITMOD}"
                     COMMAND bitcode2cpp "ptx_${i}_ll" < "${NATIVE_RUNTIME_DIR}nvidia_libdevice_bitcode/libdevice.${i}.10.bc" > "${INITMOD}"
                     COMMENT "Building initial module ptx_${i}..."
                     VERBATIM)
  list(APPEND INITIAL_MODULES "${INITMOD}")
endforeach()


set(HEADER_FILES
  AddImageChecks.h
  AddParameterChecks.h
  AllocationBoundsInference.h
  Argument.h
  BoundaryConditions.h
  Bounds.h
  BoundsInference.h
  Buffer.h
  CSE.h
  Closure.h
  CodeGen_ARM.h
  CodeGen_C.h
  CodeGen_GPU_Dev.h
  CodeGen_GPU_Host.h
  CodeGen_Hexagon.h
  CodeGen_LLVM.h
  CodeGen_MIPS.h
  CodeGen_OpenCL_Dev.h
  CodeGen_Metal_Dev.h
  CodeGen_OpenGL_Dev.h
  CodeGen_OpenGLCompute_Dev.h
  CodeGen_PNaCl.h
  CodeGen_PowerPC.h
  CodeGen_PTX_Dev.h
  CodeGen_Posix.h
  CodeGen_Renderscript_Dev.h
  CodeGen_X86.h
  CPlusPlusMangle.h
  Debug.h
  DebugToFile.h
  Deinterleave.h
  DeviceArgument.h
  DeviceInterface.h
  EarlyFree.h
  EliminateBoolVectors.h
  Error.h
  Expr.h
  ExprUsesVar.h
  Extern.h
  FastIntegerDivide.h
  FindCalls.h
  Float16.h
  Func.h
  Function.h
  Generator.h
  HexagonOffload.h
  HexagonOptimize.h
  IR.h
  IREquality.h
  IRMatch.h
  IRMutator.h
  IROperator.h
  IRPrinter.h
  IRVisitor.h
  Image.h
  ImageParam.h
  InjectHostDevBufferCopies.h
  InjectImageIntrinsics.h
  InjectOpenGLIntrinsics.h
  Inline.h
  InlineReductions.h
  IntegerDivisionTable.h
  Introspection.h
  IntrusivePtr.h
  JITModule.h
  LLVM_Output.h
  LLVM_Runtime_Linker.h
  Lambda.h
  Lerp.h
  LoopCarry.h
  Lower.h
  MainPage.h
  MatlabWrapper.h
  Memoization.h
  Module.h
  ModulusRemainder.h
  Monotonic.h
  ObjectInstanceRegistry.h
  OutputImageParam.h
  Outputs.h
  ParallelRVar.h
  Param.h
  Parameter.h
  PartitionLoops.h
  Pipeline.h
  Profiling.h
  Qualify.h
  RDom.h
  Random.h
  RealizationOrder.h
  Reduction.h
  RemoveDeadAllocations.h
  RemoveTrivialForLoops.h
  RemoveUndef.h
  Schedule.h
  ScheduleFunctions.h
  Scope.h
  SelectGPUAPI.h
  Simplify.h
  SkipStages.h
  SlidingWindow.h
  Solve.h
  StmtToHtml.h
  StorageFlattening.h
  StorageFolding.h
  Substitute.h
  Target.h
  Tracing.h
  TrimNoOps.h
  Tuple.h
  Type.h
  UnifyDuplicateLets.h
  UniquifyVariableNames.h
  UnrollLoops.h
  Util.h
  Var.h
  VaryingAttributes.h
  VectorizeLoops.h
  WrapCalls.h
  runtime/HalideRuntime.h
)

file(MAKE_DIRECTORY "${CMAKE_BINARY_DIR}/include")
file(TO_NATIVE_PATH "${CMAKE_BINARY_DIR}/include/" NATIVE_INCLUDE_PATH)
add_custom_command(OUTPUT "${CMAKE_BINARY_DIR}/include/Halide.h"
  COMMAND build_halide_h ${HEADER_FILES} > "${NATIVE_INCLUDE_PATH}Halide.h"
  WORKING_DIRECTORY "${CMAKE_CURRENT_LIST_DIR}"
  DEPENDS build_halide_h ${HEADER_FILES})

configure_file(runtime/HalideRuntime.h "${CMAKE_BINARY_DIR}/include" COPYONLY)
configure_file(runtime/HalideRuntimeCuda.h "${CMAKE_BINARY_DIR}/include" COPYONLY)
configure_file(runtime/HalideRuntimeHexagonHost.h "${CMAKE_BINARY_DIR}/include" COPYONLY)
configure_file(runtime/HalideRuntimeOpenCL.h "${CMAKE_BINARY_DIR}/include" COPYONLY)
configure_file(runtime/HalideRuntimeMetal.h "${CMAKE_BINARY_DIR}/include" COPYONLY)
configure_file(runtime/HalideRuntimeOpenGL.h "${CMAKE_BINARY_DIR}/include" COPYONLY)
configure_file(runtime/HalideRuntimeOpenGLCompute.h "${CMAKE_BINARY_DIR}/include" COPYONLY)
configure_file(runtime/HalideRuntimeQurt.h "${CMAKE_BINARY_DIR}/include" COPYONLY)
configure_file(runtime/HalideRuntimeRenderscript.h "${CMAKE_BINARY_DIR}/include" COPYONLY)


IF ((LLVM_VERSION LESS 36) OR (TARGET_NATIVE_CLIENT))
  set(BITWRITER_FILES
    BitWriter_3_2.35/BitcodeWriter.cpp
    BitWriter_3_2.35/BitcodeWriterPass.cpp
    BitWriter_3_2.35/ValueEnumerator.cpp
  )
ELSE()
  set(BITWRITER_FILES
    BitWriter_3_2/BitcodeWriter.cpp
    BitWriter_3_2/BitcodeWriterPass.cpp
    BitWriter_3_2/ValueEnumerator.cpp
  )
ENDIF()

add_library(Halide ${HALIDE_LIBRARY_TYPE}
  AddImageChecks.cpp
  AddParameterChecks.cpp
  AllocationBoundsInference.cpp
  BoundaryConditions.cpp
  Bounds.cpp
  BoundsInference.cpp
  Buffer.cpp
  Closure.cpp
  CodeGen_ARM.cpp
  CodeGen_C.cpp
  CodeGen_GPU_Dev.cpp
  CodeGen_GPU_Host.cpp
  CodeGen_Hexagon.cpp
  CodeGen_Internal.cpp
  CodeGen_LLVM.cpp
  CodeGen_MIPS.cpp
  CodeGen_OpenCL_Dev.cpp
  CodeGen_Metal_Dev.cpp
  CodeGen_OpenGL_Dev.cpp
  CodeGen_OpenGLCompute_Dev.cpp
  CodeGen_PNaCl.cpp
  CodeGen_PowerPC.cpp
  CodeGen_PTX_Dev.cpp
  CodeGen_Posix.cpp
  CodeGen_Renderscript_Dev.cpp
  CodeGen_X86.cpp
  CPlusPlusMangle.cpp
  CSE.cpp
  Debug.cpp
  Debug.cpp
  DebugToFile.cpp
  Deinterleave.cpp
  DeviceArgument.cpp
  DeviceInterface.cpp
  EarlyFree.cpp
  EliminateBoolVectors.cpp
  Error.cpp
  FastIntegerDivide.cpp
  FindCalls.cpp
  Float16.cpp
  Func.cpp
  Function.cpp
  FuseGPUThreadLoops.cpp
  Generator.cpp
  HexagonOffload.cpp
  HexagonOptimize.cpp
  IR.cpp
  IREquality.cpp
  IRMatch.cpp
  IRMutator.cpp
  IROperator.cpp
  IRPrinter.cpp
  IRVisitor.cpp
  Image.cpp
  ImageParam.cpp
  InjectHostDevBufferCopies.cpp
  InjectImageIntrinsics.cpp
  InjectOpenGLIntrinsics.cpp
  Inline.cpp
  InlineReductions.cpp
  IntegerDivisionTable.cpp
  Introspection.cpp
  JITModule.cpp
  LLVM_Output.cpp
  LLVM_Runtime_Linker.cpp
  Lerp.cpp
  LoopCarry.cpp
  Lower.cpp
  MatlabWrapper.cpp
  Memoization.cpp
  Module.cpp
  ModulusRemainder.cpp
  Monotonic.cpp
  ObjectInstanceRegistry.cpp
  OutputImageParam.cpp
  ParallelRVar.cpp
  Parameter.cpp
  PartitionLoops.cpp
  Pipeline.cpp
  PrintLoopNest.cpp
  Profiling.cpp
  Qualify.cpp
  RDom.cpp
  Random.cpp
  RealizationOrder.cpp
  Reduction.cpp
  RemoveDeadAllocations.cpp
  RemoveTrivialForLoops.cpp
  RemoveUndef.cpp
  Schedule.cpp
  ScheduleFunctions.cpp
  SelectGPUAPI.cpp
  Simplify.cpp
  SkipStages.cpp
  SlidingWindow.cpp
  Solve.cpp
  StmtToHtml.cpp
  StorageFlattening.cpp
  StorageFolding.cpp
  Substitute.cpp
  Target.cpp
  Tracing.cpp
  TrimNoOps.cpp
  Tuple.cpp
  Type.cpp
  UnifyDuplicateLets.cpp
  UniquifyVariableNames.cpp
  UnrollLoops.cpp
  Util.cpp
  Var.cpp
  VaryingAttributes.cpp
  VectorizeLoops.cpp
  WrapCalls.cpp
  ${BITWRITER_FILES}
  "${CMAKE_BINARY_DIR}/include/Halide.h"
  ${HEADER_FILES}
  ${INITIAL_MODULES}
)

   if (WIN32)
     if (MSVC)
           # empty
     else()
       set_target_properties(Halide PROPERTIES LINK_FLAGS "-Wl,--export-all-symbols")
     endif()
   endif()

# List of LLVM Components required
# This list will be appended to depending on the targets we need to support
# See the output of ``llvm-config --components`` for a list of possible components
set(LLVM_COMPONENTS mcjit;bitwriter;linker)
if (LLVM_VERSION GREATER 36)
  list(APPEND LLVM_COMPONENTS passes)
else()
  list(APPEND LLVM_COMPONENTS ipo)
endif()

# Set definitions and compiler flags

# Note when PUBLIC or INTERFACE scope is used in target_compile_* then targets
# that link against the Halide library inherit those options and definitions
target_include_directories(Halide PRIVATE ${LLVM_INCLUDE})
target_include_directories(Halide INTERFACE "${CMAKE_BINARY_DIR}/include")

if (TARGET_NATIVE_CLIENT)
  target_compile_definitions(Halide PRIVATE "-DWITH_NATIVE_CLIENT")
endif()

# TODO: For targets we can link against even fewer libraries by specifying
# only the components we **REALLY** need (e.g. x86asmprinter;x86codegen rather than x86)
if (TARGET_X86)
  target_compile_definitions(Halide PRIVATE "-DWITH_X86")
  list(APPEND LLVM_COMPONENTS x86)
endif()

if (TARGET_ARM)
  target_compile_definitions(Halide PRIVATE "-DWITH_ARM")
  list(APPEND LLVM_COMPONENTS arm)
endif()

if (TARGET_AARCH64)
  target_compile_definitions(Halide PRIVATE "-DWITH_AARCH64")
  list(APPEND LLVM_COMPONENTS aarch64)
endif()

if (TARGET_HEXAGON)
  target_compile_definitions(Halide PRIVATE "-DWITH_HEXAGON")
  list(APPEND LLVM_COMPONENTS hexagon)
endif()

if (TARGET_PTX)
  target_compile_definitions(Halide PRIVATE "-DWITH_PTX")
  list(APPEND LLVM_COMPONENTS nvptx)
endif()

if (TARGET_OPENCL)
  target_compile_definitions(Halide PRIVATE "-DWITH_OPENCL")
endif()

if (TARGET_OPENGL)
  target_compile_definitions(Halide PRIVATE "-DWITH_OPENGL")
endif()

if (TARGET_MIPS)
  target_compile_definitions(Halide PRIVATE "-DWITH_MIPS")
  list(APPEND LLVM_COMPONENTS mips)
endif()

if (TARGET_METAL)
  target_compile_definitions(Halide PRIVATE "-DWITH_METAL")
endif()

target_compile_definitions(Halide PRIVATE "-DLLVM_VERSION=${LLVM_VERSION}")
target_compile_definitions(Halide PRIVATE "-DCOMPILING_HALIDE")

if (MSVC)
  # Suppress some warnings
  target_compile_options(Halide PUBLIC /wd4244 /wd4267 /wd4800 /wd4996)
  target_compile_definitions(Halide PUBLIC "-D_CRT_SECURE_NO_WARNINGS" "-D_SCL_SECURE_NO_WARNINGS")
  # To compile LLVM headers following was taken from LLVM CMake files:
  # Disable sized deallocation if the flag is supported. MSVC fails to compile
  # the operator new overload in LLVM/IR/Function.h and Instruction.h otherwise.
  # See LLVM PR: 23513 (https://llvm.org/bugs/show_bug.cgi?id=23513)
  check_cxx_compiler_flag("/WX /Zc:sizedDealloc-" SUPPORTS_SIZED_DEALLOC)
  if (SUPPORTS_SIZED_DEALLOC)
    target_compile_options(Halide PRIVATE "/Zc:sizedDealloc-")
  endif()
else()
  # I'm not sure if we want targets that link against Halide to inherit
  # the LLVM definitions so make the scope PRIVATE for now.
  # FIXME: These defines should come from ``llvm-config --cppflags``
  target_compile_definitions(Halide PRIVATE "-D__STDC_LIMIT_MACROS" "-D__STDC_CONSTANT_MACROS" "-D__STDC_FORMAT_MACROS")
  target_compile_options(Halide PUBLIC "-std=c++11") # Halide and its clients need to use C++11
  if(NOT HALIDE_ENABLE_RTTI)
    target_compile_options(Halide PUBLIC "-fno-rtti")
  endif()
endif()

# Get the LLVM libraries we need
set(LLVM_CONFIG ${LLVM_BIN}/llvm-config)
if(MSVC)
  file(GLOB LIBS "${LLVM_LIB}/LLVM*.lib")
else()
  execute_process(COMMAND "${LLVM_CONFIG}" --libfiles ${LLVM_COMPONENTS} OUTPUT_VARIABLE LIBS_UNSTRIPPED)
  string(STRIP "${LIBS_UNSTRIPPED}" LIBS_SPACES)
  string(REPLACE " " ";" LIBS "${LIBS_SPACES}")
endif()

# When building a shared library the LLVM libraries will be
# embedded in the Halide library. When building a static library
# LLVM is not embedded but CMake knows that when building an executable
# against the Halide static library that it needs to link LLVM too so
# PRIVATE scope is the correct choice here.
target_link_libraries(Halide PRIVATE ${LIBS})

if (NOT MSVC)
  if (${LLVM_VERSION} GREATER 34)
    execute_process(COMMAND "${LLVM_CONFIG}" --system-libs ${LLVM_COMPONENTS} OUTPUT_VARIABLE EXTRA_LIBS)
  else()
    execute_process(COMMAND "${LLVM_CONFIG}" --ldflags ${LLVM_COMPONENTS} OUTPUT_VARIABLE EXTRA_LIBS)
  endif()
  string(STRIP EXTRA_LIBS "${EXTRA_LIBS}")
  string(REPLACE "-l" ";" EXTRA_LIBS "${EXTRA_LIBS}")
  string(REPLACE "\n" "" EXTRA_LIBS "${EXTRA_LIBS}")
  string(REPLACE " " "" EXTRA_LIBS "${EXTRA_LIBS}")
  target_link_libraries(Halide PUBLIC ${EXTRA_LIBS})
endif()

add_dependencies(Halide
  bitcode2cpp
  build_halide_h
)<|MERGE_RESOLUTION|>--- conflicted
+++ resolved
@@ -55,14 +55,8 @@
   module_aot_ref_count
   module_jit_ref_count
   nacl_host_cpu_count
+  noos
   opencl
-<<<<<<< HEAD
-  metal
-  metal_objc_arm
-  metal_objc_x86
-  noos
-=======
->>>>>>> ba03abfb
   opengl
   openglcompute
   osx_clock
