--- conflicted
+++ resolved
@@ -141,14 +141,7 @@
 
     add_custom_command(OUTPUT "${LL_D}"
                        DEPENDS "${SOURCE}"
-<<<<<<< HEAD
-                       COMMAND ${CLANG} ${CXX_WARNING_FLAGS} -std=c++11 ${RUNTIME_DEBUG_FLAG} -DDEBUG_RUNTIME -fno-ms-compatibility -ffreestanding -fno-blocks -fno-exceptions -fno-unwind-tables -m${j} -target "${TARGET}" "-I${NATIVE_RUNTIME_DIR}" -DCOMPILING_HALIDE_RUNTIME "-DLLVM_VERSION=${LLVM_VERSION}" -DBITS_${j} -emit-llvm -S "${SOURCE}" -o "${LL_D}"
-                       COMMENT "${SOURCE} -> ${LL_D}")
-    add_custom_command(OUTPUT "${LL}"
-                       DEPENDS "${SOURCE}"
-                       COMMAND ${CLANG} ${CXX_WARNING_FLAGS} -std=c++11 -fno-ms-compatibility -ffreestanding -fno-blocks -fno-exceptions -fno-unwind-tables -m${j} -target "${TARGET}" "-I${NATIVE_RUNTIME_DIR}" -DCOMPILING_HALIDE_RUNTIME "-DLLVM_VERSION=${LLVM_VERSION}" -DBITS_${j} -emit-llvm -S "${SOURCE}" -o "${LL}"
-=======
-                       COMMAND ${CLANG} ${CXX_WARNING_FLAGS} ${RUNTIME_DEBUG_FLAG} -DDEBUG_RUNTIME -O3 -fno-ms-compatibility -ffreestanding -fno-blocks -fno-exceptions -fno-unwind-tables -m${j} -target "${TARGET}" "-I${NATIVE_RUNTIME_DIR}" -DCOMPILING_HALIDE_RUNTIME "-DLLVM_VERSION=${LLVM_VERSION}" -DBITS_${j} -emit-llvm -S "${SOURCE}" -o "${LL_D}"
+                       COMMAND ${CLANG} ${CXX_WARNING_FLAGS} -std=c++11 ${RUNTIME_DEBUG_FLAG} -DDEBUG_RUNTIME -O3 -fno-ms-compatibility -ffreestanding -fno-blocks -fno-exceptions -fno-unwind-tables -m${j} -target "${TARGET}" "-I${NATIVE_RUNTIME_DIR}" -DCOMPILING_HALIDE_RUNTIME "-DLLVM_VERSION=${LLVM_VERSION}" -DBITS_${j} -emit-llvm -S "${SOURCE}" -o "${LL_D}"
                        COMMENT "${SOURCE} -> ${LL_D}"
                        # Make sure that the output of this command also depends
                        # on the header files that ${SOURCE} uses
@@ -157,8 +150,7 @@
                       )
     add_custom_command(OUTPUT "${LL}"
                        DEPENDS "${SOURCE}"
-                       COMMAND ${CLANG} ${CXX_WARNING_FLAGS} -O3 -fno-ms-compatibility -ffreestanding -fno-blocks -fno-exceptions -fno-unwind-tables -m${j} -target "${TARGET}" "-I${NATIVE_RUNTIME_DIR}" -DCOMPILING_HALIDE_RUNTIME "-DLLVM_VERSION=${LLVM_VERSION}" -DBITS_${j} -emit-llvm -S "${SOURCE}" -o "${LL}"
->>>>>>> 70cfae04
+                       COMMAND ${CLANG} ${CXX_WARNING_FLAGS} -std=c++11 -O3 -fno-ms-compatibility -ffreestanding -fno-blocks -fno-exceptions -fno-unwind-tables -m${j} -target "${TARGET}" "-I${NATIVE_RUNTIME_DIR}" -DCOMPILING_HALIDE_RUNTIME "-DLLVM_VERSION=${LLVM_VERSION}" -DBITS_${j} -emit-llvm -S "${SOURCE}" -o "${LL}"
                        COMMENT "${SOURCE} -> ${LL}")
 
     add_custom_command(OUTPUT "${BC_D}"
