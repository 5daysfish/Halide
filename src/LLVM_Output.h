#ifndef HALIDE_LLVM_OUTPUTS_H
#define HALIDE_LLVM_OUTPUTS_H

/** \file
 *
 */

<<<<<<< HEAD
#include <memory>
=======
#include <string>
#include <vector>

>>>>>>> e9795921
#include "Module.h"
#include "Target.h"
#include "Util.h"

namespace llvm {
class Module;
class TargetOptions;
class LLVMContext;
class raw_fd_ostream;
class raw_pwrite_stream;
class raw_ostream;
}

namespace Halide {

namespace Internal {
#if LLVM_VERSION < 37
typedef llvm::raw_ostream LLVMOStream;
#else
typedef llvm::raw_pwrite_stream LLVMOStream;
#endif
}

/** Generate an LLVM module. */
EXPORT std::unique_ptr<llvm::Module> compile_module_to_llvm_module(const Module &module, llvm::LLVMContext &context);

/** Construct an llvm output stream for writing to files. */
std::unique_ptr<llvm::raw_fd_ostream> make_raw_fd_ostream(const std::string &filename);

/** Compile an LLVM module to native targets (objects, native assembly). */
// @{
EXPORT void compile_llvm_module_to_object(llvm::Module &module, Internal::LLVMOStream& out);
EXPORT void compile_llvm_module_to_assembly(llvm::Module &module, Internal::LLVMOStream& out);
// @}

/** Compile an LLVM module to LLVM targets (bitcode, LLVM assembly). */
// @{
EXPORT void compile_llvm_module_to_llvm_bitcode(llvm::Module &module, Internal::LLVMOStream& out);
EXPORT void compile_llvm_module_to_llvm_assembly(llvm::Module &module, Internal::LLVMOStream& out);
// @}

/**
 * Concatenate the list of src_files into dst_file, using the appropriate
 * static library format for the given target (e.g., .a or .lib).
 * If deterministic is true, emit 0 for all GID/UID/timestamps, and 0644 for
 * all modes (equivalent to the ar -D option).
 */
EXPORT void create_static_library(const std::vector<std::string> &src_files, const Target &target,
                           const std::string &dst_file, bool deterministic = true);
}

#endif<|MERGE_RESOLUTION|>--- conflicted
+++ resolved
@@ -5,13 +5,9 @@
  *
  */
 
-<<<<<<< HEAD
-#include <memory>
-=======
 #include <string>
 #include <vector>
 
->>>>>>> e9795921
 #include "Module.h"
 #include "Target.h"
 #include "Util.h"
