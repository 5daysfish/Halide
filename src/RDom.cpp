--- conflicted
+++ resolved
@@ -145,15 +145,9 @@
     std::vector<ReductionVariable> vars;
     for (int i = 0; i < b.dimensions(); i++) {
         ReductionVariable var = {
-<<<<<<< HEAD
-            b.name() + "." + var_names[i],
+            b.name() + "$" + var_names[i],
             b.dim(i).min(),
             b.dim(i).extent()
-=======
-            b.name() + "$" + var_names[i],
-            b.min(i),
-            b.extent(i)
->>>>>>> e627a6b2
         };
         vars.push_back(var);
     }
@@ -167,15 +161,9 @@
     std::vector<ReductionVariable> vars;
     for (int i = 0; i < p.dimensions(); i++) {
         ReductionVariable var = {
-<<<<<<< HEAD
-            p.name() + "." + var_names[i],
+            p.name() + "$" + var_names[i],
             p.dim(i).min(),
             p.dim(i).extent()
-=======
-            p.name() + "$" + var_names[i],
-            p.min(i),
-            p.extent(i)
->>>>>>> e627a6b2
         };
         vars.push_back(var);
     }
