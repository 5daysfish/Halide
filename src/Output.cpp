#include "CodeGen_C.h"
#include "StmtToHtml.h"
#include "Output.h"
#include "LLVM_Headers.h"
#include "LLVM_Output.h"
#include "LLVM_Runtime_Linker.h"

#include <fstream>

namespace Halide {

<<<<<<< HEAD
void compile_module_to(const Module &module, const Outputs &output_files) {
=======
void compile_module_to_outputs(const Module &module, const Outputs &output_files) {
>>>>>>> d66d0874
    llvm::LLVMContext context;
    std::unique_ptr<llvm::Module> llvm_module(compile_module_to_llvm_module(module, context));

    if (!output_files.object_name.empty()) {
        if (module.target().arch == Target::PNaCl) {
            compile_llvm_module_to_llvm_bitcode(*llvm_module, output_files.object_name);
        } else {
            compile_llvm_module_to_object(*llvm_module, output_files.object_name);
        }
    }
    if (!output_files.assembly_name.empty()) {
        if (module.target().arch == Target::PNaCl) {
            compile_llvm_module_to_llvm_assembly(*llvm_module, output_files.assembly_name);
        } else {
            compile_llvm_module_to_assembly(*llvm_module, output_files.assembly_name);
        }
    }
    if (!output_files.bitcode_name.empty()) {
        compile_llvm_module_to_llvm_bitcode(*llvm_module, output_files.bitcode_name);
    }
    if (!output_files.llvm_assembly_name.empty()) {
        compile_llvm_module_to_llvm_assembly(*llvm_module, output_files.llvm_assembly_name);
    }
}

void compile_module_to_object(const Module &module, std::string filename) {
    if (filename.empty()) {
        if (module.target().os == Target::Windows &&
            !module.target().has_feature(Target::MinGW)) {
            filename = module.name() + ".obj";
        } else {
            filename = module.name() + ".o";
        }
    }

<<<<<<< HEAD
    compile_module_to(module, Outputs().object(filename));
=======
    compile_module_to_outputs(module, Outputs().object(filename));
>>>>>>> d66d0874
}

void compile_module_to_assembly(const Module &module, std::string filename)  {
    if (filename.empty()) filename = module.name() + ".s";

<<<<<<< HEAD
    compile_module_to(module, Outputs().assembly(filename));
=======
    compile_module_to_outputs(module, Outputs().assembly(filename));
>>>>>>> d66d0874
}

void compile_module_to_native(const Module &module,
                   std::string object_filename,
                   std::string assembly_filename) {
    if (object_filename.empty()) {
        if (module.target().os == Target::Windows &&
            !module.target().has_feature(Target::MinGW)) {
            object_filename = module.name() + ".obj";
        } else {
            object_filename = module.name() + ".o";
        }
    }
    if (assembly_filename.empty()) {
        assembly_filename = module.name() + ".s";
    }

<<<<<<< HEAD
    compile_module_to(module, Outputs().object(object_filename).assembly(assembly_filename));
=======
    compile_module_to_outputs(module, Outputs().object(object_filename).assembly(assembly_filename));
>>>>>>> d66d0874
}

void compile_module_to_llvm_bitcode(const Module &module, std::string filename)  {
    if (filename.empty()) filename = module.name() + ".bc";

<<<<<<< HEAD
    compile_module_to(module, Outputs().bitcode(filename));
=======
    compile_module_to_outputs(module, Outputs().bitcode(filename));
>>>>>>> d66d0874
}

void compile_module_to_llvm_assembly(const Module &module, std::string filename)  {
    if (filename.empty()) filename = module.name() + ".ll";

<<<<<<< HEAD
    compile_module_to(module, Outputs().llvm_assembly(filename));
=======
    compile_module_to_outputs(module, Outputs().llvm_assembly(filename));
>>>>>>> d66d0874
}

void compile_module_to_llvm(const Module &module,
                 std::string bitcode_filename,
                 std::string llvm_assembly_filename)  {
    if (bitcode_filename.empty()) bitcode_filename = module.name() + ".bc";
    if (llvm_assembly_filename.empty()) llvm_assembly_filename = module.name() + ".ll";

<<<<<<< HEAD
    compile_module_to(module, Outputs().bitcode(bitcode_filename).llvm_assembly(llvm_assembly_filename));
=======
    compile_module_to_outputs(module, Outputs().bitcode(bitcode_filename).llvm_assembly(llvm_assembly_filename));
>>>>>>> d66d0874
}

void compile_module_to_html(const Module &module, std::string filename) {
    if (filename.empty()) filename = module.name() + ".html";

    Internal::print_to_html(filename, module);
}

void compile_module_to_text(const Module &module, std::string filename) {
    if (filename.empty()) filename = module.name() + ".stmt";

    std::ofstream file(filename.c_str());
    file << module;
}

void compile_module_to_c_header(const Module &module, std::string filename) {
    if (filename.empty()) filename = module.name() + ".h";

    std::ofstream file(filename.c_str());
    Internal::CodeGen_C cg(file,
                           module.target().has_feature(Target::CPlusPlusMangling) ?
                           Internal::CodeGen_C::CPlusPlusHeader : Internal::CodeGen_C::CHeader,
                           filename);
    cg.compile(module);
}

void compile_module_to_c_source(const Module &module, std::string filename) {
    if (filename.empty()) filename = module.name() + ".c";

    std::ofstream file(filename.c_str());
    Internal::CodeGen_C cg(file,
                           module.target().has_feature(Target::CPlusPlusMangling) ?
                           Internal::CodeGen_C::CPlusPlusImplementation : Internal::CodeGen_C::CImplementation);
    cg.compile(module);
}

void compile_module_to_c(const Module &module,
              std::string h_filename,
              std::string c_filename) {
    compile_module_to_c_header(module, h_filename);
    compile_module_to_c_source(module, c_filename);
}

void compile_standalone_runtime(std::string object_filename, Target t) {
    t.set_feature(Target::NoRuntime, false);
    t.set_feature(Target::JIT, false);
    Module empty("standalone_runtime", t);
    compile_module_to_object(empty, object_filename);
}

}  // namespace Halide<|MERGE_RESOLUTION|>--- conflicted
+++ resolved
@@ -9,11 +9,7 @@
 
 namespace Halide {
 
-<<<<<<< HEAD
-void compile_module_to(const Module &module, const Outputs &output_files) {
-=======
 void compile_module_to_outputs(const Module &module, const Outputs &output_files) {
->>>>>>> d66d0874
     llvm::LLVMContext context;
     std::unique_ptr<llvm::Module> llvm_module(compile_module_to_llvm_module(module, context));
 
@@ -49,21 +45,13 @@
         }
     }
 
-<<<<<<< HEAD
-    compile_module_to(module, Outputs().object(filename));
-=======
     compile_module_to_outputs(module, Outputs().object(filename));
->>>>>>> d66d0874
 }
 
 void compile_module_to_assembly(const Module &module, std::string filename)  {
     if (filename.empty()) filename = module.name() + ".s";
 
-<<<<<<< HEAD
-    compile_module_to(module, Outputs().assembly(filename));
-=======
     compile_module_to_outputs(module, Outputs().assembly(filename));
->>>>>>> d66d0874
 }
 
 void compile_module_to_native(const Module &module,
@@ -81,31 +69,19 @@
         assembly_filename = module.name() + ".s";
     }
 
-<<<<<<< HEAD
-    compile_module_to(module, Outputs().object(object_filename).assembly(assembly_filename));
-=======
     compile_module_to_outputs(module, Outputs().object(object_filename).assembly(assembly_filename));
->>>>>>> d66d0874
 }
 
 void compile_module_to_llvm_bitcode(const Module &module, std::string filename)  {
     if (filename.empty()) filename = module.name() + ".bc";
 
-<<<<<<< HEAD
-    compile_module_to(module, Outputs().bitcode(filename));
-=======
     compile_module_to_outputs(module, Outputs().bitcode(filename));
->>>>>>> d66d0874
 }
 
 void compile_module_to_llvm_assembly(const Module &module, std::string filename)  {
     if (filename.empty()) filename = module.name() + ".ll";
 
-<<<<<<< HEAD
-    compile_module_to(module, Outputs().llvm_assembly(filename));
-=======
     compile_module_to_outputs(module, Outputs().llvm_assembly(filename));
->>>>>>> d66d0874
 }
 
 void compile_module_to_llvm(const Module &module,
@@ -114,11 +90,7 @@
     if (bitcode_filename.empty()) bitcode_filename = module.name() + ".bc";
     if (llvm_assembly_filename.empty()) llvm_assembly_filename = module.name() + ".ll";
 
-<<<<<<< HEAD
-    compile_module_to(module, Outputs().bitcode(bitcode_filename).llvm_assembly(llvm_assembly_filename));
-=======
     compile_module_to_outputs(module, Outputs().bitcode(bitcode_filename).llvm_assembly(llvm_assembly_filename));
->>>>>>> d66d0874
 }
 
 void compile_module_to_html(const Module &module, std::string filename) {
