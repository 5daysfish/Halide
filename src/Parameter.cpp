#include "IR.h"
#include "IROperator.h"
#include "ObjectInstanceRegistry.h"
#include "Parameter.h"
#include "Simplify.h"

namespace Halide {
namespace Internal {

struct ParameterContents {
    mutable RefCount ref_count;
    Type type;
    const bool is_buffer;
    int dimensions;
    const bool is_explicit_name;
    const bool is_registered;
    std::string name;
    std::string handle_type;
    Buffer buffer;
    bool initialized;
    uint64_t data;
<<<<<<< HEAD
    std::vector<Expr> min_constraint;
    std::vector<Expr> extent_constraint;
    std::vector<Expr> stride_constraint;
    Expr min_value, max_value;
    ParameterContents(Type t, bool b, int d, const std::string &n, bool e, bool r)
        : type(t), is_buffer(b), dimensions(d), is_explicit_name(e), is_registered(r),
          name(n), buffer(Buffer()), data(0),
          min_constraint(d), extent_constraint(d), stride_constraint(d) {
        // stride_constraint[0] defaults to 1. This is important for
        // dense vectorization. You can unset it by setting it to a
        // null expression. (param.set_stride(0, Expr());)
        if (d > 0) {
            stride_constraint[0] = 1;
        }
=======
    uint64_t default_val;
    int host_alignment;
    Expr min_constraint[4];
    Expr extent_constraint[4];
    Expr stride_constraint[4];
    Expr min_value, max_value;
    ParameterContents(Type t, bool b, int d, const std::string &n, bool e, bool r)
        : type(t), is_buffer(b), dimensions(d), is_explicit_name(e), is_registered(r),
          name(n), buffer(Buffer()), data(0), default_val(0) {
        // stride_constraint[0] defaults to 1. This is important for
        // dense vectorization. You can unset it by setting it to a
        // null expression. (param.set_stride(0, Expr());)
        stride_constraint[0] = 1;
        host_alignment = type.bytes();
>>>>>>> a7f3fcec
    }
};

template<>
EXPORT RefCount &ref_count<Halide::Internal::ParameterContents>(const ParameterContents *p) {return p->ref_count;}

template<>
EXPORT void destroy<Halide::Internal::ParameterContents>(const ParameterContents *p) {delete p;}

void Parameter::check_defined() const {
    user_assert(defined()) << "Parameter is undefined\n";
}

void Parameter::check_is_buffer() const {
    check_defined();
    user_assert(contents.ptr->is_buffer) << "Parameter " << name() << " is not a Buffer\n";
}

void Parameter::check_is_scalar() const {
    check_defined();
    user_assert(!contents.ptr->is_buffer) << "Parameter " << name() << " is a Buffer\n";
}

void Parameter::check_dim_ok(int dim) const {
    user_assert(dim >= 0 && dim < dimensions())
        << "Dimension " << dim << " is not in the range [0, " << dimensions() - 1 << "]\n";
}

Parameter::Parameter() : contents(nullptr) {
    // Undefined Parameters are never registered.
}

Parameter::Parameter(Type t, bool is_buffer, int d) :
    contents(new ParameterContents(t, is_buffer, d, unique_name('p'), false, true)) {
    internal_assert(is_buffer || d == 0) << "Scalar parameters should be zero-dimensional";
    // Note that is_registered is always true here; this is just using a parallel code structure for clarity.
    if (contents.defined() && contents.ptr->is_registered) {
        ObjectInstanceRegistry::register_instance(this, 0, ObjectInstanceRegistry::FilterParam, this, nullptr);
    }
}

Parameter::Parameter(Type t, bool is_buffer, int d, const std::string &name, bool is_explicit_name, bool register_instance) :
    contents(new ParameterContents(t, is_buffer, d, name, is_explicit_name, register_instance)) {
    internal_assert(is_buffer || d == 0) << "Scalar parameters should be zero-dimensional";
    if (contents.defined() && contents.ptr->is_registered) {
        ObjectInstanceRegistry::register_instance(this, 0, ObjectInstanceRegistry::FilterParam, this, nullptr);
    }
}

Parameter::Parameter(const Parameter& that) : contents(that.contents) {
    if (contents.defined() && contents.ptr->is_registered) {
        ObjectInstanceRegistry::register_instance(this, 0, ObjectInstanceRegistry::FilterParam, this, nullptr);
    }
}

Parameter& Parameter::operator=(const Parameter& that) {
    bool was_registered = contents.defined() && contents.ptr->is_registered;
    contents = that.contents;
    bool should_be_registered = contents.defined() && contents.ptr->is_registered;
    if (should_be_registered && !was_registered) {
        // This can happen if you do:
        // Parameter p; // undefined
        // p = make_interesting_parameter();
        ObjectInstanceRegistry::register_instance(this, 0, ObjectInstanceRegistry::FilterParam, this, nullptr);
    } else if (!should_be_registered && was_registered) {
        // This can happen if you do:
        // Parameter p = make_interesting_parameter();
        // p = Parameter();
        ObjectInstanceRegistry::unregister_instance(this);
    }
    return *this;
}

Parameter::~Parameter() {
    if (contents.defined() && contents.ptr->is_registered) {
        ObjectInstanceRegistry::unregister_instance(this);
    }
}

Type Parameter::type() const {
    check_defined();
    return contents.ptr->type;
}

int Parameter::dimensions() const {
    check_defined();
    return contents.ptr->dimensions;
}

const std::string &Parameter::name() const {
    check_defined();
    return contents.ptr->name;
}

bool Parameter::is_explicit_name() const {
    check_defined();
    return contents.ptr->is_explicit_name;
}

bool Parameter::is_buffer() const {
    check_defined();
    return contents.ptr->is_buffer;
}

Expr Parameter::get_scalar_expr() const {
    check_is_scalar();
    const Type t = type();
    if (t.is_float()) {
        switch (t.bits()) {
        case 32: return Expr(get_scalar<float>());
        case 64: return Expr(get_scalar<double>());
        }
    } else if (t.is_int()) {
        switch (t.bits()) {
        case 8: return Expr(get_scalar<int8_t>());
        case 16: return Expr(get_scalar<int16_t>());
        case 32: return Expr(get_scalar<int32_t>());
        case 64: return Expr(get_scalar<int64_t>());
        }
    } else if (t.is_uint()) {
        switch (t.bits()) {
        case 1: return make_bool(get_scalar<bool>());
        case 8: return Expr(get_scalar<uint8_t>());
        case 16: return Expr(get_scalar<uint16_t>());
        case 32: return Expr(get_scalar<uint32_t>());
        case 64: return Expr(get_scalar<uint64_t>());
        }
    }
    return Expr();
}

Buffer Parameter::get_buffer() const {
    check_is_buffer();
    return contents.ptr->buffer;
}

void Parameter::set_buffer(Buffer b) {
    check_is_buffer();
    if (b.defined()) {
        user_assert(contents.ptr->type == b.type())
            << "Can't bind Parameter " << name()
            << " of type " << contents.ptr->type
            << " to Buffer " << b.name()
            << " of type " << b.type() << "\n";
    }
    contents.ptr->buffer = b;
}

void *Parameter::get_scalar_address() const {
    check_is_scalar();
    return &contents.ptr->data;
}

void *Parameter::get_default_address() const {
    check_is_scalar();
    return &contents.ptr->default_val;
}


/** Tests if this handle is the same as another handle */
bool Parameter::same_as(const Parameter &other) const {
    return contents.ptr == other.contents.ptr;
}

/** Tests if this handle is non-nullptr */
bool Parameter::defined() const {
    return contents.defined();
}

void Parameter::set_min_constraint(int dim, Expr e) {
    check_is_buffer();
    check_dim_ok(dim);
    contents.ptr->min_constraint[dim] = e;
}

void Parameter::set_extent_constraint(int dim, Expr e) {
    check_is_buffer();
    check_dim_ok(dim);
    contents.ptr->extent_constraint[dim] = e;
}

void Parameter::set_stride_constraint(int dim, Expr e) {
    check_is_buffer();
    check_dim_ok(dim);
    contents.ptr->stride_constraint[dim] = e;
}
void Parameter::set_host_alignment(int bytes) {
    check_is_buffer();
    contents.ptr->host_alignment = bytes;
}

Expr Parameter::min_constraint(int dim) const {
    check_is_buffer();
    check_dim_ok(dim);
    return contents.ptr->min_constraint[dim];
}

Expr Parameter::extent_constraint(int dim) const {
    check_is_buffer();
    check_dim_ok(dim);
    return contents.ptr->extent_constraint[dim];
}

Expr Parameter::stride_constraint(int dim) const {
    check_is_buffer();
    check_dim_ok(dim);
    return contents.ptr->stride_constraint[dim];
}
int Parameter::host_alignment() const {
    check_is_buffer();
    return contents.ptr->host_alignment;
}
void Parameter::set_min_value(Expr e) {
    check_is_scalar();
    user_assert(e.type() == contents.ptr->type)
        << "Can't set parameter " << name()
        << " of type " << contents.ptr->type
        << " to have min value " << e
        << " of type " << e.type() << "\n";
    contents.ptr->min_value = e;
}

Expr Parameter::get_min_value() const {
    check_is_scalar();
    return contents.ptr->min_value;
}

void Parameter::set_max_value(Expr e) {
    check_is_scalar();
    user_assert(e.type() == contents.ptr->type)
        << "Can't set parameter " << name()
        << " of type " << contents.ptr->type
        << " to have max value " << e
        << " of type " << e.type() << "\n";
    contents.ptr->max_value = e;
}

Expr Parameter::get_max_value() const {
    check_is_scalar();
    return contents.ptr->max_value;
}

void check_call_arg_types(const std::string &name, std::vector<Expr> *args, int dims) {
    user_assert(args->size() == (size_t)dims)
        << args->size() << "-argument call to \""
        << name << "\", which has " << dims << " dimensions.\n";

    for (size_t i = 0; i < args->size(); i++) {
        user_assert((*args)[i].defined())
            << "Argument " << i << " to call to \"" << name << "\" is an undefined Expr\n";
        Type t = (*args)[i].type();
        if (t.is_float() || (t.is_uint() && t.bits() >= 32) || (t.is_int() && t.bits() > 32)) {
            user_error << "Implicit cast from " << t << " to int in argument " << (i+1)
                       << " in call to \"" << name << "\" is not allowed. Use an explicit cast.\n";
        }
        // We're allowed to implicitly cast from other varieties of int
        if (t != Int(32)) {
            (*args)[i] = Internal::Cast::make(Int(32), (*args)[i]);
        }
    }
}



}
}
<|MERGE_RESOLUTION|>--- conflicted
+++ resolved
@@ -19,7 +19,9 @@
     Buffer buffer;
     bool initialized;
     uint64_t data;
-<<<<<<< HEAD
+
+    uint64_t default_val;
+    int host_alignment;
     std::vector<Expr> min_constraint;
     std::vector<Expr> extent_constraint;
     std::vector<Expr> stride_constraint;
@@ -27,6 +29,7 @@
     ParameterContents(Type t, bool b, int d, const std::string &n, bool e, bool r)
         : type(t), is_buffer(b), dimensions(d), is_explicit_name(e), is_registered(r),
           name(n), buffer(Buffer()), data(0),
+          default_val(0), host_alignment(t.bytes()),
           min_constraint(d), extent_constraint(d), stride_constraint(d) {
         // stride_constraint[0] defaults to 1. This is important for
         // dense vectorization. You can unset it by setting it to a
@@ -34,22 +37,6 @@
         if (d > 0) {
             stride_constraint[0] = 1;
         }
-=======
-    uint64_t default_val;
-    int host_alignment;
-    Expr min_constraint[4];
-    Expr extent_constraint[4];
-    Expr stride_constraint[4];
-    Expr min_value, max_value;
-    ParameterContents(Type t, bool b, int d, const std::string &n, bool e, bool r)
-        : type(t), is_buffer(b), dimensions(d), is_explicit_name(e), is_registered(r),
-          name(n), buffer(Buffer()), data(0), default_val(0) {
-        // stride_constraint[0] defaults to 1. This is important for
-        // dense vectorization. You can unset it by setting it to a
-        // null expression. (param.set_stride(0, Expr());)
-        stride_constraint[0] = 1;
-        host_alignment = type.bytes();
->>>>>>> a7f3fcec
     }
 };
 
