--- conflicted
+++ resolved
@@ -42,7 +42,6 @@
 #include "Simplify.h"
 #include "StorageFlattening.h"
 #include "StorageFolding.h"
-#include "StoreForwarding.h"
 #include "Substitute.h"
 #include "Tracing.h"
 #include "UnifyDuplicateLets.h"
@@ -221,19 +220,11 @@
     s = simplify(s);
     debug(2) << "Lowering after partitioning loops:\n" << s << "\n\n";
 
-<<<<<<< HEAD
-#ifdef STORE_FORWARDING
-    debug(1) << "Forwarding stores across loop iterations...\n";
-    s = store_forwarding(s);
-    debug(2) << "Lowering after forwarding stores:\n" << s << "\n\n";
-#endif
-=======
     debug(1) << "Reusing loads across loop iterations...\n";
     s = remove_trivial_for_loops(s);
     s = loop_carry(s);
     debug(2) << "Lowering after forwarding stores:\n" << s << "\n\n";
 
->>>>>>> 4c45bff8
     debug(1) << "Injecting early frees...\n";
     s = inject_early_frees(s);
     debug(2) << "Lowering after injecting early frees:\n" << s << "\n\n";
