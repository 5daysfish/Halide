--- conflicted
+++ resolved
@@ -456,7 +456,7 @@
 // args. This is easier for the JIT to call than a function with an
 // unknown (at compile time) argument list.
 llvm::Function *add_argv_wrapper(llvm::Module *m, llvm::Function *fn, const std::string &name) {
-    llvm::Type *buffer_t_type = m->getTypeByName("struct.buffer_t");
+    llvm::Type *buffer_t_type = m->getTypeByName("struct.halide_buffer_t");
     llvm::Type *i8 = llvm::Type::getInt8Ty(m->getContext());
     llvm::Type *i32 = llvm::Type::getInt32Ty(m->getContext());
 
@@ -578,55 +578,6 @@
     // Disown the module and return it.
     return std::move(module);
 }
-
-<<<<<<< HEAD
-namespace {
-
-// Make a wrapper to call the function with an array of pointer
-// args. This is easier for the JIT to call than a function with an
-// unknown (at compile time) argument list.
-llvm::Function *add_argv_wrapper(llvm::Module *m, llvm::Function *fn, const std::string &name) {
-    llvm::Type *buffer_t_type = m->getTypeByName("struct.halide_buffer_t");
-    llvm::Type *i8 = llvm::Type::getInt8Ty(m->getContext());
-    llvm::Type *i32 = llvm::Type::getInt32Ty(m->getContext());
-
-    llvm::Type *args_t[] = {i8->getPointerTo()->getPointerTo()};
-    llvm::FunctionType *func_t = llvm::FunctionType::get(i32, args_t, false);
-    llvm::Function *wrapper = llvm::Function::Create(func_t, llvm::GlobalValue::ExternalLinkage, name, m);
-    llvm::BasicBlock *block = llvm::BasicBlock::Create(m->getContext(), "entry", wrapper);
-    llvm::IRBuilder<> builder(m->getContext());
-    builder.SetInsertPoint(block);
-
-    llvm::Value *arg_array = iterator_to_pointer(wrapper->arg_begin());
-
-    std::vector<llvm::Value *> wrapper_args;
-    for (llvm::Function::arg_iterator i = fn->arg_begin(); i != fn->arg_end(); i++) {
-        // Get the address of the nth argument
-        llvm::Value *ptr = builder.CreateConstGEP1_32(arg_array, wrapper_args.size());
-        ptr = builder.CreateLoad(ptr);
-        if (i->getType() == buffer_t_type->getPointerTo()) {
-            // Cast the argument to a buffer_t *
-            wrapper_args.push_back(builder.CreatePointerCast(ptr, buffer_t_type->getPointerTo()));
-        } else {
-            // Cast to the appropriate type and load
-            ptr = builder.CreatePointerCast(ptr, i->getType()->getPointerTo());
-            wrapper_args.push_back(builder.CreateLoad(ptr));
-        }
-    }
-    debug(4) << "Creating call from wrapper to actual function\n";
-    llvm::Value *result = builder.CreateCall(fn, wrapper_args);
-    builder.CreateRet(result);
-    llvm::verifyFunction(*wrapper);
-    return wrapper;
-}
-
-}
-
-void CodeGen_LLVM::compile_func(const LoweredFunc &f) {
-    const std::string &name = f.name;
-    const std::vector<Argument> &args = f.args;
-=======
->>>>>>> a7f3fcec
 
 void CodeGen_LLVM::begin_func(LoweredFunc::LinkageType linkage, const std::string& name,
                               const std::string& extern_name, const std::vector<Argument>& args) {
@@ -2283,16 +2234,40 @@
         src = builder->CreateLoad(src);
         builder->CreateStore(src, dst);
         value = dst;
+    } else if (op->is_intrinsic(Call::copy_buffer_t)) {
+        internal_assert(op->args.size() == 2);
+        const int64_t *dims = as_const_int(op->args[1]);
+        internal_assert(dims);
+        // Make some memory for this buffer_t
+        Value *dst = create_alloca_at_entry(buffer_t_type, 1);
+        Value *dst_shape = create_alloca_at_entry(dimension_t_type, *dims);
+
+        Value *src = codegen(op->args[0]);
+        src = builder->CreatePointerCast(src, buffer_t_type->getPointerTo());
+        Value *src_shape = buffer_dim_array(src);
+        builder->CreateStore(builder->CreateLoad(src), dst);
+        builder->CreateStore(dst_shape, buffer_dim_array_ptr(dst));
+        for (int i = 0; i < *dims; i++) {
+            Value *d = builder->CreateLoad(create_gep(dimension_t_type, src_shape, {i}));
+            builder->CreateStore(d, create_gep(dimension_t_type, dst_shape, {i}));
+        }
+        value = dst;
+
     } else if (op->is_intrinsic(Call::create_buffer_t)) {
-        // Make some memory for this buffer_t
-        Value *buffer = create_alloca_at_entry(buffer_t_type, 1);
+        int dims = (op->args.size() - 2) / 3;
+
+        // Make some zero'd memory for this buffer_t
+        Value *buffer = create_alloca_at_entry(buffer_t_type, 1, true);
+        Value *shape = create_alloca_at_entry(dimension_t_type, dims, true);
 
         // Populate the fields
         internal_assert(op->args[0].type().is_handle())
             << "The first argument to create_buffer_t must be a Handle\n";
-        Value *host_ptr = codegen(op->args[0]);
-        host_ptr = builder->CreatePointerCast(host_ptr, i8->getPointerTo());
-        builder->CreateStore(host_ptr, buffer_host_ptr(buffer));
+        Value *host = codegen(op->args[0]);
+        host = builder->CreatePointerCast(host, i8->getPointerTo());
+        builder->CreateStore(host, buffer_host_ptr(buffer));
+        builder->CreateStore(shape, buffer_dim_array_ptr(buffer));
+        builder->CreateStore(ConstantInt::get(i32, dims), buffer_dimensions_ptr(buffer));
 
         // Type check integer arguments
         for (size_t i = 2; i < op->args.size(); i++) {
@@ -2301,201 +2276,16 @@
         }
 
         // Second argument is used solely for its Type. Value is unimportant.
-        // Currenty, only the size matters, but ultimately we will encode
-        // complete type info in buffer_t.
-        Value *elem_size = codegen(op->args[1].type().bytes());
-        builder->CreateStore(elem_size, buffer_elem_size_ptr(buffer));
-
-        int dims = (op->args.size() - 2) / 3;
-        user_assert(dims <= 4)
-            << "Halide currently has a limit of four dimensions on "
-            << "Funcs used on the GPU or passed to extern stages.\n";
-        for (int i = 0; i < 4; i++) {
-            Value *min, *extent, *stride;
-            if (i < dims) {
-                min    = codegen(op->args[i*3+2]);
-                extent = codegen(op->args[i*3+3]);
-                stride = codegen(op->args[i*3+4]);
-            } else {
-<<<<<<< HEAD
-                // Use a select instead
-                codegen(Select::make(a < b, b - a, a - b));
-            }
-        } else if (op->name == Call::copy_buffer_t) {
-            internal_assert(op->args.size() == 2);
-            const int64_t *dims = as_const_int(op->args[1]);
-            internal_assert(dims);
-            // Make some memory for this buffer_t
-            Value *dst = create_alloca_at_entry(buffer_t_type, 1);
-            Value *dst_shape = create_alloca_at_entry(dimension_t_type, *dims);
-
-            Value *src = codegen(op->args[0]);
-            src = builder->CreatePointerCast(src, buffer_t_type->getPointerTo());
-            Value *src_shape = buffer_dim_array(src);
-            builder->CreateStore(builder->CreateLoad(src), dst);
-            builder->CreateStore(dst_shape, buffer_dim_array_ptr(dst));
-            for (int i = 0; i < *dims; i++) {
-                Value *d = builder->CreateLoad(create_gep(dimension_t_type, src_shape, {i}));
-                builder->CreateStore(d, create_gep(dimension_t_type, dst_shape, {i}));
-            }
-            value = dst;
-        } else if (op->name == Call::create_buffer_t) {
-            int dims = (op->args.size() - 2) / 3;
-
-            // Make some zero'd memory for this buffer_t
-            Value *buffer = create_alloca_at_entry(buffer_t_type, 1, true);
-            Value *shape = create_alloca_at_entry(dimension_t_type, dims, true);
-
-            // Populate the fields
-            internal_assert(op->args[0].type().is_handle())
-                << "The first argument to create_buffer_t must be a Handle\n";
-            Value *host = codegen(op->args[0]);
-            host = builder->CreatePointerCast(host, i8->getPointerTo());
-            builder->CreateStore(host, buffer_host_ptr(buffer));
-            builder->CreateStore(shape, buffer_dim_array_ptr(buffer));
-            builder->CreateStore(ConstantInt::get(i32, dims), buffer_dimensions_ptr(buffer));
-
-            // Type check integer arguments
-            for (size_t i = 2; i < op->args.size(); i++) {
-                internal_assert(op->args[i].type() == Int(32))
-                    << "All arguments to create_buffer_t beyond the second must have type Int(32)\n";
-=======
-                min = extent = stride = ConstantInt::get(i32, 0);
->>>>>>> a7f3fcec
-            }
-            builder->CreateStore(min, buffer_min_ptr(buffer, i));
-            builder->CreateStore(extent, buffer_extent_ptr(buffer, i));
-            builder->CreateStore(stride, buffer_stride_ptr(buffer, i));
-        }
-
-<<<<<<< HEAD
-            // Second argument is used solely for its Type. Value is unimportant.
-            Type t = op->args[1].type();
-            builder->CreateStore(ConstantInt::get(i8, t.code()), buffer_type_code_ptr(buffer));
-            builder->CreateStore(ConstantInt::get(i8, t.bits()), buffer_type_bits_ptr(buffer));
-            builder->CreateStore(ConstantInt::get(i16, t.lanes()), buffer_type_lanes_ptr(buffer));
-
-            for (int i = 0; i < dims; i++) {
-                builder->CreateStore(codegen(op->args[i*3+2]), create_gep(dimension_t_type, shape, {i, 0}));
-                builder->CreateStore(codegen(op->args[i*3+3]), create_gep(dimension_t_type, shape, {i, 1}));
-                builder->CreateStore(codegen(op->args[i*3+4]), create_gep(dimension_t_type, shape, {i, 2}));
-            }
-
-            value = buffer;
-        } else if (op->name == Call::extract_buffer_host) {
-            internal_assert(op->args.size() == 1);
-            Value *buffer = codegen(op->args[0]);
-            buffer = builder->CreatePointerCast(buffer, buffer_t_type->getPointerTo());
-            value = buffer_host(buffer);
-        } else if (op->name == Call::extract_buffer_min) {
-            internal_assert(op->args.size() == 2);
-            const IntImm *idx = op->args[1].as<IntImm>();
-            internal_assert(idx);
-            Value *buffer = codegen(op->args[0]);
-            buffer = builder->CreatePointerCast(buffer, buffer_t_type->getPointerTo());
-            value = buffer_min(buffer, idx->value);
-        } else if (op->name == Call::extract_buffer_max) {
-            internal_assert(op->args.size() == 2);
-            const IntImm *idx = op->args[1].as<IntImm>();
-            internal_assert(idx);
-            Value *buffer = codegen(op->args[0]);
-            buffer = builder->CreatePointerCast(buffer, buffer_t_type->getPointerTo());
-            Value *extent = buffer_extent(buffer, idx->value);
-            Value *min = buffer_min(buffer, idx->value);
-            Value *max_plus_one = builder->CreateNSWAdd(min, extent);
-            value = builder->CreateNSWSub(max_plus_one, ConstantInt::get(i32, 1));
-        } else if (op->name == Call::rewrite_buffer) {
-            int dims = ((int)(op->args.size())-2)/3;
-            internal_assert((int)(op->args.size()) == dims*3 + 2);
-
-            Value *buffer = codegen(op->args[0]);
-
-            // Rewrite the halide_buffer_t using the args
-            // Arg 1 is only used for its type
-            Type t = op->args[1].type();
-            builder->CreateStore(ConstantInt::get(i8, t.code()), buffer_type_code_ptr(buffer));
-            builder->CreateStore(ConstantInt::get(i8, t.bits()), buffer_type_bits_ptr(buffer));
-            builder->CreateStore(ConstantInt::get(i16, t.lanes()), buffer_type_lanes_ptr(buffer));
-
-            builder->CreateStore(ConstantInt::get(i32, dims), buffer_dimensions_ptr(buffer));
-
-            for (int i = 0; i < dims; i++) {
-                builder->CreateStore(codegen(op->args[i*3+2]), buffer_min_ptr(buffer, i));
-                builder->CreateStore(codegen(op->args[i*3+3]), buffer_extent_ptr(buffer, i));
-                builder->CreateStore(codegen(op->args[i*3+4]), buffer_stride_ptr(buffer, i));
-            }
-
-            // From the point of view of the continued code (a containing assert stmt), this returns true.
-            value = codegen(const_true());
-        } else if (op->name == Call::set_host_dirty) {
-            internal_assert(op->args.size() == 1);
-            Value *buffer = codegen(op->args[0]);
-            buffer_set_flag(buffer, halide_buffer_t::flag_host_dirty, true);
-            value = ConstantInt::get(i32, 0);
-        } else if (op->name == Call::set_device_dirty) {
-            internal_assert(op->args.size() == 1);
-            Value *buffer = codegen(op->args[0]);
-            buffer_set_flag(buffer, halide_buffer_t::flag_device_dirty, true);
-            value = ConstantInt::get(i32, 0);
-        } else if (op->name == Call::null_handle) {
-            internal_assert(op->args.size() == 0) << "null_handle takes no arguments\n";
-            internal_assert(op->type == Handle()) << "null_handle must return a Handle type\n";
-            value = ConstantPointerNull::get(i8->getPointerTo());
-        } else if (op->name == Call::address_of) {
-            internal_assert(op->args.size() == 1) << "address_of takes one argument\n";
-            internal_assert(op->type == Handle()) << "address_of must return a Handle type\n";
-            const Load *load = op->args[0].as<Load>();
-            internal_assert(load) << "The sole argument to address_of must be a Load node\n";
-            internal_assert(load->index.type().is_scalar()) << "Can't take the address of a vector load\n";
-
-            value = codegen_buffer_pointer(load->name, load->type, load->index);
-
-        } else if (op->name == Call::trace || op->name == Call::trace_expr) {
-
-            int int_args = (int)(op->args.size()) - 5;
-            internal_assert(int_args >= 0);
-
-            // Make a global string for the func name. Should be the same for all lanes.
-            Value *name = codegen(unbroadcast(op->args[0]));
-
-            // Codegen the event type. Should be the same for all lanes.
-            Value *event_type = codegen(unbroadcast(op->args[1]));
-
-            // Codegen the buffer id
-            Expr id = op->args[2];
-            Value *realization_id;
-            if (id.as<Broadcast>()) {
-                realization_id = codegen(unbroadcast(id));
-            } else {
-                realization_id = codegen(id);
-            }
-
-            // Codegen the value index. Should be the same for all lanes.
-            Value *value_index = codegen(unbroadcast(op->args[3]));
-
-            // Allocate and populate a stack entry for the value arg
-            Type type = op->args[4].type();
-            Value *value_stored_array = create_alloca_at_entry(llvm_type_of(type), 1);
-            Value *value_stored = codegen(op->args[4]);
-            builder->CreateStore(value_stored, value_stored_array);
-            value_stored_array = builder->CreatePointerCast(value_stored_array, i8->getPointerTo());
-
-            // Allocate and populate a stack array for the integer args
-            Value *coords;
-            if (int_args > 0) {
-                llvm::Type *coords_type = llvm_type_of(op->args[5].type());
-                coords = create_alloca_at_entry(coords_type, int_args);
-                for (int i = 0; i < int_args; i++) {
-                    Value *coord_ptr = create_gep(coords_type, coords, {i});
-                    builder->CreateStore(codegen(op->args[5+i]), coord_ptr);
-                }
-                coords = builder->CreatePointerCast(coords, i32->getPointerTo());
-            } else {
-                coords = Constant::getNullValue(i32->getPointerTo());
-=======
-        builder->CreateStore(ConstantInt::get(i8, 0), buffer_host_dirty_ptr(buffer));
-        builder->CreateStore(ConstantInt::get(i8, 0), buffer_dev_dirty_ptr(buffer));
-        builder->CreateStore(ConstantInt::get(i64, 0), buffer_dev_ptr(buffer));
+        Type t = op->args[1].type();
+        builder->CreateStore(ConstantInt::get(i8, t.code()), buffer_type_code_ptr(buffer));
+        builder->CreateStore(ConstantInt::get(i8, t.bits()), buffer_type_bits_ptr(buffer));
+        builder->CreateStore(ConstantInt::get(i16, t.lanes()), buffer_type_lanes_ptr(buffer));
+
+        for (int i = 0; i < dims; i++) {
+            builder->CreateStore(codegen(op->args[i*3+2]), create_gep(dimension_t_type, shape, {i, 0}));
+            builder->CreateStore(codegen(op->args[i*3+3]), create_gep(dimension_t_type, shape, {i, 1}));
+            builder->CreateStore(codegen(op->args[i*3+4]), create_gep(dimension_t_type, shape, {i, 2}));
+        }
 
         value = buffer;
     } else if (op->is_intrinsic(Call::extract_buffer_host)) {
@@ -2612,7 +2402,6 @@
                         coords,
                         i);
                 builder->CreateStore(codegen(op->args[5+i]), coord_ptr);
->>>>>>> a7f3fcec
             }
             coords = builder->CreatePointerCast(coords, i32->getPointerTo());
         } else {
