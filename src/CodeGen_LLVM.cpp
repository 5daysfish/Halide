#include <iostream>
#include <limits>
#include <sstream>
#include <mutex>

#include "IRPrinter.h"
#include "CodeGen_LLVM.h"
#include "CPlusPlusMangle.h"
#include "IROperator.h"
#include "Debug.h"
#include "Deinterleave.h"
#include "Simplify.h"
#include "JITModule.h"
#include "CodeGen_Internal.h"
#include "Lerp.h"
#include "Util.h"
#include "LLVM_Runtime_Linker.h"
#include "MatlabWrapper.h"
#include "IntegerDivisionTable.h"
#include "CSE.h"

#include "CodeGen_X86.h"
#include "CodeGen_GPU_Host.h"
#include "CodeGen_ARM.h"
#include "CodeGen_MIPS.h"
#include "CodeGen_PowerPC.h"
#include "CodeGen_PNaCl.h"

#if !(__cplusplus > 199711L || _MSC_VER >= 1800)

// VS2013 isn't fully C++11 compatible, but it supports enough of what Halide
// needs for now to be an acceptable minimum for Windows.
#error "Halide requires C++11 or VS2013+; please upgrade your compiler."

#endif

namespace Halide {

std::unique_ptr<llvm::Module> codegen_llvm(const Module &module, llvm::LLVMContext &context) {
    std::unique_ptr<Internal::CodeGen_LLVM> cg(Internal::CodeGen_LLVM::new_for_target(module.target(), context));
    return cg->compile(module);
}

namespace Internal {

using namespace llvm;
using std::ostringstream;
using std::cout;
using std::endl;
using std::string;
using std::vector;
using std::pair;
using std::map;
using std::stack;

// Define a local empty inline function for each target
// to disable initialization.
#define LLVM_TARGET(target) \
    inline void Initialize##target##Target() {}
#include <llvm/Config/Targets.def>
#undef LLVM_TARGET

#define LLVM_ASM_PARSER(target)     \
    inline void Initialize##target##AsmParser() {}
#include <llvm/Config/AsmParsers.def>
#undef LLVM_ASM_PARSER

#define LLVM_ASM_PRINTER(target)    \
    inline void Initialize##target##AsmPrinter() {}
#include <llvm/Config/AsmPrinters.def>
#undef LLVM_ASM_PRINTER

#define InitializeTarget(target)              \
        LLVMInitialize##target##Target();     \
        LLVMInitialize##target##TargetInfo(); \
        LLVMInitialize##target##TargetMC();   \
        llvm_##target##_enabled = true;

#define InitializeAsmParser(target)           \
        LLVMInitialize##target##AsmParser();  \

#define InitializeAsmPrinter(target)          \
        LLVMInitialize##target##AsmPrinter(); \

// Override above empty init function with macro for supported targets.
#ifdef WITH_X86
#define InitializeX86Target()       InitializeTarget(X86)
#define InitializeX86AsmParser()    InitializeAsmParser(X86)
#define InitializeX86AsmPrinter()   InitializeAsmPrinter(X86)
#endif

#ifdef WITH_ARM
#define InitializeARMTarget()       InitializeTarget(ARM)
#define InitializeARMAsmParser()    InitializeAsmParser(ARM)
#define InitializeARMAsmPrinter()   InitializeAsmPrinter(ARM)
#endif

#ifdef WITH_PTX
#define InitializeNVPTXTarget()       InitializeTarget(NVPTX)
#define InitializeNVPTXAsmParser()    InitializeAsmParser(NVPTX)
#define InitializeNVPTXAsmPrinter()   InitializeAsmPrinter(NVPTX)
#endif

#ifdef WITH_AARCH64
#define InitializeAArch64Target()       InitializeTarget(AArch64)
#define InitializeAArch64AsmParser()    InitializeAsmParser(AArch64)
#define InitializeAArch64AsmPrinter()   InitializeAsmPrinter(AArch64)
#endif

#ifdef WITH_MIPS
#define InitializeMipsTarget()       InitializeTarget(Mips)
#define InitializeMipsAsmParser()    InitializeAsmParser(Mips)
#define InitializeMipsAsmPrinter()   InitializeAsmPrinter(Mips)
#endif

#ifdef WITH_POWERPC
#define InitializePowerPCTarget()       InitializeTarget(PowerPC)
#define InitializePowerPCAsmParser()    InitializeAsmParser(PowerPC)
#define InitializePowerPCAsmPrinter()   InitializeAsmPrinter(PowerPC)
#endif

namespace {

// Get the LLVM linkage corresponding to a Halide linkage type.
llvm::GlobalValue::LinkageTypes llvm_linkage(LoweredFunc::LinkageType t) {
    // TODO(dsharlet): For some reason, marking internal functions as
    // private linkage on OSX is causing some of the static tests to
    // fail. Figure out why so we can remove this.
    return llvm::GlobalValue::ExternalLinkage;

    switch (t) {
    case LoweredFunc::External: return llvm::GlobalValue::ExternalLinkage;
    default: return llvm::GlobalValue::PrivateLinkage;
    }
}

}

CodeGen_LLVM::CodeGen_LLVM(Target t) :
    function(nullptr), context(nullptr),
    builder(nullptr),
    value(nullptr),
    very_likely_branch(nullptr),
    target(t),
    void_t(nullptr), i1(nullptr), i8(nullptr), i16(nullptr), i32(nullptr), i64(nullptr),
    f16(nullptr), f32(nullptr), f64(nullptr),
    buffer_t_type(nullptr),
    metadata_t_type(nullptr),
    argument_t_type(nullptr),
    scalar_value_t_type(nullptr),
    device_interface_t_type(nullptr),

    // Vector types. These need an LLVMContext before they can be initialized.
    i8x8(nullptr),
    i8x16(nullptr),
    i8x32(nullptr),
    i16x4(nullptr),
    i16x8(nullptr),
    i16x16(nullptr),
    i32x2(nullptr),
    i32x4(nullptr),
    i32x8(nullptr),
    i64x2(nullptr),
    i64x4(nullptr),
    f32x2(nullptr),
    f32x4(nullptr),
    f32x8(nullptr),
    f64x2(nullptr),
    f64x4(nullptr),

    // Wildcards for pattern matching
    wild_i8x8(Variable::make(Int(8, 8), "*")),
    wild_i16x4(Variable::make(Int(16, 4), "*")),
    wild_i32x2(Variable::make(Int(32, 2), "*")),

    wild_u8x8(Variable::make(UInt(8, 8), "*")),
    wild_u16x4(Variable::make(UInt(16, 4), "*")),
    wild_u32x2(Variable::make(UInt(32, 2), "*")),

    wild_i8x16(Variable::make(Int(8, 16), "*")),
    wild_i16x8(Variable::make(Int(16, 8), "*")),
    wild_i32x4(Variable::make(Int(32, 4), "*")),
    wild_i64x2(Variable::make(Int(64, 2), "*")),

    wild_u8x16(Variable::make(UInt(8, 16), "*")),
    wild_u16x8(Variable::make(UInt(16, 8), "*")),
    wild_u32x4(Variable::make(UInt(32, 4), "*")),
    wild_u64x2(Variable::make(UInt(64, 2), "*")),

    wild_i8x32(Variable::make(Int(8, 32), "*")),
    wild_i16x16(Variable::make(Int(16, 16), "*")),
    wild_i32x8(Variable::make(Int(32, 8), "*")),
    wild_i64x4(Variable::make(Int(64, 4), "*")),

    wild_u8x32(Variable::make(UInt(8, 32), "*")),
    wild_u16x16(Variable::make(UInt(16, 16), "*")),
    wild_u32x8(Variable::make(UInt(32, 8), "*")),
    wild_u64x4(Variable::make(UInt(64, 4), "*")),

    wild_f32x2(Variable::make(Float(32, 2), "*")),

    wild_f32x4(Variable::make(Float(32, 4), "*")),
    wild_f64x2(Variable::make(Float(64, 2), "*")),

    wild_f32x8(Variable::make(Float(32, 8), "*")),
    wild_f64x4(Variable::make(Float(64, 4), "*")),

    wild_u1x_ (Variable::make(UInt(1, 0), "*")),
    wild_i8x_ (Variable::make(Int(8, 0), "*")),
    wild_u8x_ (Variable::make(UInt(8, 0), "*")),
    wild_i16x_(Variable::make(Int(16, 0), "*")),
    wild_u16x_(Variable::make(UInt(16, 0), "*")),
    wild_i32x_(Variable::make(Int(32, 0), "*")),
    wild_u32x_(Variable::make(UInt(32, 0), "*")),
    wild_i64x_(Variable::make(Int(64, 0), "*")),
    wild_u64x_(Variable::make(UInt(64, 0), "*")),
    wild_f32x_(Variable::make(Float(32, 0), "*")),
    wild_f64x_(Variable::make(Float(64, 0), "*")),

    // Bounds of types
    min_i8(Int(8).min()),
    max_i8(Int(8).max()),
    max_u8(UInt(8).max()),

    min_i16(Int(16).min()),
    max_i16(Int(16).max()),
    max_u16(UInt(16).max()),

    min_i32(Int(32).min()),
    max_i32(Int(32).max()),
    max_u32(UInt(32).max()),

    min_i64(Int(64).min()),
    max_i64(Int(64).max()),
    max_u64(UInt(64).max()),

    min_f32(Float(32).min()),
    max_f32(Float(32).max()),

    min_f64(Float(64).min()),
    max_f64(Float(64).max()),
    destructor_block(nullptr) {
    initialize_llvm();
}

namespace {

template <typename T>
CodeGen_LLVM *make_codegen(const Target &target,
                           llvm::LLVMContext &context) {
    CodeGen_LLVM *ret = new T(target);
    ret->set_context(context);
    return ret;
}

}

void CodeGen_LLVM::set_context(llvm::LLVMContext &context) {
    this->context = &context;
}

CodeGen_LLVM *CodeGen_LLVM::new_for_target(const Target &target,
                                           llvm::LLVMContext &context) {
    // The awkward mapping from targets to code generators
    if (target.features_any_of({Target::CUDA,
                                Target::OpenCL,
                                Target::OpenGL,
                                Target::OpenGLCompute,
                                Target::Renderscript,
                                Target::Metal})) {
#ifdef WITH_X86
        if (target.arch == Target::X86) {
            return make_codegen<CodeGen_GPU_Host<CodeGen_X86>>(target, context);
        }
#endif
#if defined(WITH_ARM) || defined(WITH_AARCH64)
        if (target.arch == Target::ARM) {
            return make_codegen<CodeGen_GPU_Host<CodeGen_ARM>>(target, context);
        }
#endif
#ifdef WITH_MIPS
        if (target.arch == Target::MIPS) {
            return make_codegen<CodeGen_GPU_Host<CodeGen_MIPS>>(target, context);
        }
#endif
#ifdef WITH_POWERPC
        if (target.arch == Target::POWERPC) {
            return make_codegen<CodeGen_GPU_Host<CodeGen_PowerPC>>(target, context);
        }
#endif
#ifdef WITH_NATIVE_CLIENT
        if (target.arch == Target::PNaCl) {
            return make_codegen<CodeGen_GPU_Host<CodeGen_PNaCl>>(target, context);
        }
#endif

        user_error << "Invalid target architecture for GPU backend: "
                   << target.to_string() << "\n";
        return nullptr;

    } else if (target.arch == Target::X86) {
        return make_codegen<CodeGen_X86>(target, context);
    } else if (target.arch == Target::ARM) {
        return make_codegen<CodeGen_ARM>(target, context);
    } else if (target.arch == Target::MIPS) {
        return make_codegen<CodeGen_MIPS>(target, context);
    } else if (target.arch == Target::POWERPC) {
        return make_codegen<CodeGen_PowerPC>(target, context);
    } else if (target.arch == Target::PNaCl) {
        return make_codegen<CodeGen_PNaCl>(target, context);
    }
    user_error << "Unknown target architecture: "
               << target.to_string() << "\n";
    return nullptr;
}

void CodeGen_LLVM::initialize_llvm() {
    static std::mutex initialize_llvm_mutex;
    std::lock_guard<std::mutex> lock(initialize_llvm_mutex);

    // Initialize the targets we want to generate code for which are enabled
    // in llvm configuration
    if (!llvm_initialized) {

        #if LLVM_VERSION >= 36
        // You can hack in command-line args to llvm with the
        // environment variable HL_LLVM_ARGS, e.g. HL_LLVM_ARGS="-print-after-all"
        size_t defined = 0;
        std::string args = get_env_variable("HL_LLVM_ARGS", defined);
        if (!args.empty()) {
            vector<std::string> arg_vec = split_string(args, " ");
            vector<const char *> c_arg_vec;
            c_arg_vec.push_back("llc");
            for (const std::string &s : arg_vec) {
                c_arg_vec.push_back(s.c_str());
            }
            cl::ParseCommandLineOptions((int)(c_arg_vec.size()), &c_arg_vec[0], "Halide compiler\n");
        }
        #endif

        InitializeNativeTarget();
        InitializeNativeTargetAsmPrinter();
        InitializeNativeTargetAsmParser();

        #define LLVM_TARGET(target)         \
            Initialize##target##Target();
        #include <llvm/Config/Targets.def>
        #undef LLVM_TARGET

        #define LLVM_ASM_PARSER(target)     \
            Initialize##target##AsmParser();
        #include <llvm/Config/AsmParsers.def>
        #undef LLVM_ASM_PARSER

        #define LLVM_ASM_PRINTER(target)    \
            Initialize##target##AsmPrinter();
        #include <llvm/Config/AsmPrinters.def>
        #undef LLVM_ASM_PRINTER

        llvm_initialized = true;
    }
}

void CodeGen_LLVM::init_context() {
    // Ensure our IRBuilder is using the current context.
    delete builder;
    builder = new IRBuilder<>(*context);

    // Branch weights for very likely branches
    llvm::MDBuilder md_builder(*context);
    very_likely_branch = md_builder.createBranchWeights(1 << 30, 0);

    // Define some types
    void_t = llvm::Type::getVoidTy(*context);
    i1 = llvm::Type::getInt1Ty(*context);
    i8 = llvm::Type::getInt8Ty(*context);
    i16 = llvm::Type::getInt16Ty(*context);
    i32 = llvm::Type::getInt32Ty(*context);
    i64 = llvm::Type::getInt64Ty(*context);
    f16 = llvm::Type::getHalfTy(*context);
    f32 = llvm::Type::getFloatTy(*context);
    f64 = llvm::Type::getDoubleTy(*context);

    i8x8 = VectorType::get(i8, 8);
    i8x16 = VectorType::get(i8, 16);
    i8x32 = VectorType::get(i8, 32);
    i16x4 = VectorType::get(i16, 4);
    i16x8 = VectorType::get(i16, 8);
    i16x16 = VectorType::get(i16, 16);
    i32x2 = VectorType::get(i32, 2);
    i32x4 = VectorType::get(i32, 4);
    i32x8 = VectorType::get(i32, 8);
    i64x2 = VectorType::get(i64, 2);
    i64x4 = VectorType::get(i64, 4);
    f32x2 = VectorType::get(f32, 2);
    f32x4 = VectorType::get(f32, 4);
    f32x8 = VectorType::get(f32, 8);
    f64x2 = VectorType::get(f64, 2);
    f64x4 = VectorType::get(f64, 4);
}


void CodeGen_LLVM::init_module() {
    init_context();

    // Start with a module containing the initial module for this target.
    module = get_initial_module_for_target(target, context);
}

CodeGen_LLVM::~CodeGen_LLVM() {
    delete builder;
}

bool CodeGen_LLVM::llvm_initialized = false;
bool CodeGen_LLVM::llvm_X86_enabled = false;
bool CodeGen_LLVM::llvm_ARM_enabled = false;
bool CodeGen_LLVM::llvm_AArch64_enabled = false;
bool CodeGen_LLVM::llvm_NVPTX_enabled = false;
bool CodeGen_LLVM::llvm_Mips_enabled = false;
bool CodeGen_LLVM::llvm_PowerPC_enabled = false;


namespace {

struct MangledNames {
    string simple_name;
    string extern_name;
    string argv_name;
    string metadata_name;
};

MangledNames get_mangled_names(const LoweredFunc &f, const Target &target) {
    std::vector<std::string> namespaces;
    MangledNames names;
    names.simple_name = extract_namespaces(f.name, namespaces);
    names.extern_name = names.simple_name;
    names.argv_name = names.simple_name + "_argv";
    names.metadata_name = names.simple_name + "_metadata";
    
    const std::vector<Argument> &args = f.args;

    if (f.linkage == LoweredFunc::External &&
        target.has_feature(Target::CPlusPlusMangling) &&
        !target.has_feature(Target::JIT)) { // TODO: make this work with JIT or remove mangling flag in JIT target setup
        std::vector<ExternFuncArgument> mangle_args;
        for (const auto &arg : args) {
            if (arg.kind == Argument::InputScalar) {
                mangle_args.push_back(ExternFuncArgument(make_zero(arg.type)));
            } else if (arg.kind == Argument::InputBuffer ||
                       arg.kind == Argument::OutputBuffer) {
                mangle_args.push_back(ExternFuncArgument(Buffer()));
            }
        }
        names.extern_name = cplusplus_function_mangled_name(names.simple_name, namespaces, type_of<int>(), mangle_args, target);
        halide_handle_cplusplus_type inner_type(halide_cplusplus_type_name(halide_cplusplus_type_name::Simple, "void"), {}, {},
                                                { halide_handle_cplusplus_type::Pointer, halide_handle_cplusplus_type::Pointer } );
        Type void_star_star(Handle(1, &inner_type));
        names.argv_name = cplusplus_function_mangled_name(names.argv_name, namespaces, type_of<int>(), { ExternFuncArgument(make_zero(void_star_star)) }, target);
    }
<<<<<<< HEAD
}

// Make a wrapper to call the function with an array of pointer
// args. This is easier for the JIT to call than a function with an
// unknown (at compile time) argument list.
llvm::Function *add_argv_wrapper(llvm::Module *m, llvm::Function *fn, const std::string &name) {
    llvm::Type *buffer_t_type = m->getTypeByName("struct.halide_buffer_t");
    llvm::Type *i8 = llvm::Type::getInt8Ty(m->getContext());
    llvm::Type *i32 = llvm::Type::getInt32Ty(m->getContext());

    llvm::Type *args_t[] = {i8->getPointerTo()->getPointerTo()};
    llvm::FunctionType *func_t = llvm::FunctionType::get(i32, args_t, false);
    llvm::Function *wrapper = llvm::Function::Create(func_t, llvm::GlobalValue::ExternalLinkage, name, m);
    llvm::BasicBlock *block = llvm::BasicBlock::Create(m->getContext(), "entry", wrapper);
    llvm::IRBuilder<> builder(m->getContext());
    builder.SetInsertPoint(block);

    llvm::Value *arg_array = iterator_to_pointer(wrapper->arg_begin());

    std::vector<llvm::Value *> wrapper_args;
    for (llvm::Function::arg_iterator i = fn->arg_begin(); i != fn->arg_end(); i++) {
        // Get the address of the nth argument
        llvm::Value *ptr = builder.CreateConstGEP1_32(arg_array, wrapper_args.size());
        ptr = builder.CreateLoad(ptr);
        if (i->getType() == buffer_t_type->getPointerTo()) {
            // Cast the argument to a buffer_t *
            wrapper_args.push_back(builder.CreatePointerCast(ptr, buffer_t_type->getPointerTo()));
        } else {
            // Cast to the appropriate type and load
            ptr = builder.CreatePointerCast(ptr, i->getType()->getPointerTo());
            wrapper_args.push_back(builder.CreateLoad(ptr));
        }
    }
    debug(4) << "Creating call from wrapper to actual function\n";
    llvm::Value *result = builder.CreateCall(fn, wrapper_args);
    builder.CreateRet(result);
    llvm::verifyFunction(*wrapper);
    return wrapper;
=======
    return names;
>>>>>>> 3ab188cc
}

}  // namespace

std::unique_ptr<llvm::Module> CodeGen_LLVM::compile(const Module &input) {
    init_module();

    debug(1) << "Target triple of initial module: " << module->getTargetTriple() << "\n";

    module->setModuleIdentifier(input.name());

    // Add some target specific info to the module as metadata.
    module->addModuleFlag(llvm::Module::Warning, "halide_use_soft_float_abi", use_soft_float_abi() ? 1 : 0);
    #if LLVM_VERSION < 36
    module->addModuleFlag(llvm::Module::Warning, "halide_mcpu", ConstantDataArray::getString(*context, mcpu()));
    module->addModuleFlag(llvm::Module::Warning, "halide_mattrs", ConstantDataArray::getString(*context, mattrs()));
    #else
    module->addModuleFlag(llvm::Module::Warning, "halide_mcpu", MDString::get(*context, mcpu()));
    module->addModuleFlag(llvm::Module::Warning, "halide_mattrs", MDString::get(*context, mattrs()));
    #endif

    internal_assert(module && context && builder)
        << "The CodeGen_LLVM subclass should have made an initial module before calling CodeGen_LLVM::compile\n";

    // Ensure some types we need are defined
    buffer_t_type = module->getTypeByName("struct.halide_buffer_t");
    internal_assert(buffer_t_type) << "Did not find halide_buffer_t in initial module";

    type_t_type = module->getTypeByName("struct.halide_type_t");
    internal_assert(type_t_type) << "Did not find halide_type_t in initial module";

    dimension_t_type = module->getTypeByName("struct.halide_dimension_t");
    internal_assert(dimension_t_type) << "Did not find halide_dimension_t in initial module";

    metadata_t_type = module->getTypeByName("struct.halide_filter_metadata_t");
    internal_assert(metadata_t_type) << "Did not find halide_filter_metadata_t in initial module";

    argument_t_type = module->getTypeByName("struct.halide_filter_argument_t");
    internal_assert(argument_t_type) << "Did not find halide_filter_argument_t in initial module";

    scalar_value_t_type = module->getTypeByName("struct.halide_scalar_value_t");
    internal_assert(scalar_value_t_type) << "Did not find halide_scalar_value_t in initial module";

    device_interface_t_type = module->getTypeByName("struct.halide_device_interface_t");
    internal_assert(scalar_value_t_type) << "Did not find halide_device_interface_t in initial module";

    // Generate the code for this module.
    debug(1) << "Generating llvm bitcode...\n";
    for (const auto &b : input.buffers()) {
        compile_buffer(b);
    }
    for (const auto &f : input.functions()) {
        const auto names = get_mangled_names(f, get_target());

        compile_func(f, names.simple_name, names.extern_name);

        // If the Func is externally visible, also create the argv wrapper
        // (useful for calling from JIT and other machine interfaces).
        if (f.linkage == LoweredFunc::External) {
            llvm::Function *wrapper = add_argv_wrapper(names.argv_name);
            llvm::Function *metadata_getter = embed_metadata_getter(names.metadata_name, names.simple_name, f.args);
            if (target.has_feature(Target::RegisterMetadata)) {
                register_metadata(names.simple_name, metadata_getter, wrapper);
            }

            if (target.has_feature(Target::Matlab)) {
                define_matlab_wrapper(module.get(), wrapper, metadata_getter);
            }
        }
    }

    debug(2) << module.get() << "\n";

    // Verify the module is ok
    verifyModule(*module);
    debug(2) << "Done generating llvm bitcode\n";

    // Optimize
    CodeGen_LLVM::optimize_module();

    // Disown the module and return it.
    return std::move(module);
}

void CodeGen_LLVM::begin_func(LoweredFunc::LinkageType linkage, const std::string& name,
                              const std::string& extern_name, const std::vector<Argument>& args) {
    // Deduce the types of the arguments to our function
    vector<llvm::Type *> arg_types(args.size());
    for (size_t i = 0; i < args.size(); i++) {
        if (args[i].is_buffer()) {
            arg_types[i] = buffer_t_type->getPointerTo();
        } else {
            arg_types[i] = llvm_type_of(args[i].type);
        }
    }

    // Make our function
    FunctionType *func_t = FunctionType::get(i32, arg_types, false);
    function = llvm::Function::Create(func_t, llvm_linkage(linkage), extern_name, module.get());

    // Mark the buffer args as no alias
    for (size_t i = 0; i < args.size(); i++) {
        if (args[i].is_buffer()) {
            function->setDoesNotAlias(i+1);
        }
    }

    debug(1) << "Generating llvm bitcode prolog for function " << name << "...\n";

    // Null out the destructor block.
    destructor_block = nullptr;

    // Make the initial basic block
    BasicBlock *block = BasicBlock::Create(*context, "entry", function);
    builder->SetInsertPoint(block);

    // Put the arguments in the symbol table
    {
        size_t i = 0;
        for (auto &arg : function->args()) {
            sym_push(args[i].name, &arg);
            if (args[i].is_buffer()) {
                push_buffer(args[i].name, args[i].dimensions, &arg);
            }

            i++;
        }
    }
}

void CodeGen_LLVM::end_func(const std::vector<Argument>& args) {
    return_with_error_code(ConstantInt::get(i32, 0));

    // Remove the arguments from the symbol table
    for (size_t i = 0; i < args.size(); i++) {
        sym_pop(args[i].name);
        if (args[i].is_buffer()) {
            pop_buffer(args[i].name, args[i].dimensions);
        }
    }

    internal_assert(!verifyFunction(*function));
}

  void CodeGen_LLVM::compile_func(const LoweredFunc &f, const std::string &simple_name,
                                  const std::string &extern_name) {
    // Generate the function declaration and argument unpacking code.
    begin_func(f.linkage, simple_name, extern_name, f.args);

    // Generate the function body.
    debug(1) << "Generating llvm bitcode for function " << f.name << "...\n";
    f.body.accept(this);

    // Clean up and return.
    end_func(f.args);
}

// Given a range of iterators of constant ints, get a corresponding vector of llvm::Constant.
template<typename It>
std::vector<llvm::Constant*> get_constants(llvm::Type *t, It begin, It end) {
    std::vector<llvm::Constant*> ret;
    for (It i = begin; i != end; i++) {
        ret.push_back(ConstantInt::get(t, *i));
    }
    return ret;
}

BasicBlock *CodeGen_LLVM::get_destructor_block() {
    if (!destructor_block) {
        // Create it if it doesn't exist.
        IRBuilderBase::InsertPoint here = builder->saveIP();
        destructor_block = BasicBlock::Create(*context, "destructor_block", function);
        builder->SetInsertPoint(destructor_block);
        // The first instruction in the destructor block is a phi node
        // that collects the error code.
        PHINode *error_code = builder->CreatePHI(i32, 0);

        // Calls to destructors will get inserted here.

        // The last instruction is the return op that returns it.
        builder->CreateRet(error_code);

        // Jump back to where we were.
        builder->restoreIP(here);

    }
    internal_assert(destructor_block->getParent() == function);
    return destructor_block;
}

Value *CodeGen_LLVM::register_destructor(llvm::Function *destructor_fn, Value *obj, DestructorType when) {

    // Create a null-initialized stack slot to track this object
    llvm::Type *void_ptr = i8->getPointerTo();
    llvm::Value *stack_slot = create_alloca_at_entry(void_ptr, 1, true);

    // Cast the object to llvm's representation of void *
    obj = builder->CreatePointerCast(obj, void_ptr);

    // Put it in the stack slot
    builder->CreateStore(obj, stack_slot);

    // Passing the constant null as the object means the destructor
    // will never get called.
    {
        llvm::Constant *c = dyn_cast<llvm::Constant>(obj);
        if (c && c->isNullValue()) {
            internal_error << "Destructors must take a non-null object\n";
        }
    }

    // Switch to the destructor block, and add code that cleans up
    // this object if the contents of the stack slot is not nullptr.
    IRBuilderBase::InsertPoint here = builder->saveIP();
    BasicBlock *dtors = get_destructor_block();

    builder->SetInsertPoint(dtors->getFirstNonPHI());

    PHINode *error_code = dyn_cast<PHINode>(dtors->begin());
    internal_assert(error_code) << "The destructor block is supposed to start with a phi node\n";

    llvm::Value *should_call =
        (when == Always) ?
        ConstantInt::get(i1, 1) :
        builder->CreateIsNotNull(error_code);

    llvm::Function *call_destructor = module->getFunction("call_destructor");
    internal_assert(call_destructor);
    internal_assert(destructor_fn);
    Value *args[] = {get_user_context(), destructor_fn, stack_slot, should_call};
    builder->CreateCall(call_destructor, args);

    // Switch back to the original location
    builder->restoreIP(here);

    // Return the stack slot so that it's possible to cleanup the object early.
    return stack_slot;
}

void CodeGen_LLVM::trigger_destructor(llvm::Function *destructor_fn, Value *stack_slot) {
    llvm::Function *call_destructor = module->getFunction("call_destructor");
    internal_assert(call_destructor);
    internal_assert(destructor_fn);
    Value *should_call = ConstantInt::get(i1, 1);
    Value *args[] = {get_user_context(), destructor_fn, stack_slot, should_call};
    builder->CreateCall(call_destructor, args);
}

void CodeGen_LLVM::compile_buffer(const Buffer &buf) {
    // Embed the buffer declaration as a global.
    internal_assert(buf.defined());

    halide_buffer_t b = *(buf.raw_buffer());
    user_assert(b.host)
        << "Can't embed buffer " << buf.name() << " because it has a null host pointer.\n";
    user_assert(!b.device_dirty())
        << "Can't embed Image \"" << buf.name() << "\""
        << " because it has a dirty device pointer\n";

    // Figure out the offset of the last pixel.
    size_t storage_size = 1;
    for (int d = 0; d < b.dimensions; d++) {
        storage_size += b.dim[d].stride * (b.dim[d].extent - 1);
    }
    storage_size *= buf.type().bytes();

    Constant *type_fields[] = {
        ConstantInt::get(i8, buf.type().code()),
        ConstantInt::get(i8, buf.type().bits()),
        ConstantInt::get(i16, buf.type().lanes())
    };

    size_t shape_size = b.dimensions * sizeof(halide_dimension_t);
    Constant *shape = create_constant_binary_blob((uint8_t *)b.dim, shape_size, buf.name() + ".shape");
    shape = ConstantExpr::getPointerCast(shape, dimension_t_type->getPointerTo());

    Constant *fields[] = {
        ConstantInt::get(i64, 0),                                 // device
        ConstantPointerNull::get(device_interface_t_type->getPointerTo()), // device_interface
        create_constant_binary_blob(b.host, storage_size, buf.name() + ".data"), // host
        ConstantInt::get(i64, 1 << halide_buffer_t::flag_host_dirty),  // flags
        ConstantStruct::get(type_t_type, type_fields),            // type
        ConstantInt::get(i32, buf.dimensions()),                  // dimensions
        shape,                                                    // dim
        ConstantPointerNull::get(i8->getPointerTo()),         // padding
    };
    Constant *buffer_struct = ConstantStruct::get(buffer_t_type, fields);

    // Embed the halide_buffer_t and make it point to the data array.
    GlobalVariable *global = new GlobalVariable(*module, buffer_t_type,
                                                false, GlobalValue::PrivateLinkage,
                                                0, buf.name() + ".buffer");
    global->setInitializer(buffer_struct);

    // Finally, dump it in the symbol table
    Constant *zero[] = {ConstantInt::get(i32, 0)};
#if LLVM_VERSION >= 37
    Constant *global_ptr = ConstantExpr::getInBoundsGetElementPtr(buffer_t_type, global, zero);
#else
    Constant *global_ptr = ConstantExpr::getInBoundsGetElementPtr(global, zero);
#endif
    sym_push(buf.name(), global_ptr);
    sym_push(buf.name() + ".buffer", global_ptr);
}

Constant* CodeGen_LLVM::embed_constant_expr(Expr e) {
    if (!e.defined() || e.type().is_handle()) {
        // Handle is always emitted into metadata "undefined", regardless of
        // what sort of Expr is provided.
        return Constant::getNullValue(scalar_value_t_type->getPointerTo());
    }

    llvm::Value *val = codegen(e);
    llvm::Constant *constant = dyn_cast<llvm::Constant>(val);
    internal_assert(constant);

    GlobalVariable *storage = new GlobalVariable(
            *module,
            constant->getType(),
            /*isConstant*/ true,
            GlobalValue::PrivateLinkage,
            constant);

    Constant *zero[] = {ConstantInt::get(i32, 0)};
    return ConstantExpr::getBitCast(
#if LLVM_VERSION >= 37
        ConstantExpr::getInBoundsGetElementPtr(constant->getType(), storage, zero),
#else
        ConstantExpr::getInBoundsGetElementPtr(storage, zero),
#endif
        scalar_value_t_type->getPointerTo());
}

// Make a wrapper to call the function with an array of pointer
// args. This is easier for the JIT to call than a function with an
// unknown (at compile time) argument list.
llvm::Function *CodeGen_LLVM::add_argv_wrapper(const std::string &name) {
    llvm::Type *args_t[] = {i8->getPointerTo()->getPointerTo()};
    llvm::FunctionType *func_t = llvm::FunctionType::get(i32, args_t, false);
    llvm::Function *wrapper = llvm::Function::Create(func_t, llvm::GlobalValue::ExternalLinkage, name, module.get());
    llvm::BasicBlock *block = llvm::BasicBlock::Create(module->getContext(), "entry", wrapper);
    builder->SetInsertPoint(block);

    llvm::Value *arg_array = iterator_to_pointer(wrapper->arg_begin());

    std::vector<llvm::Value *> wrapper_args;
    for (llvm::Function::arg_iterator i = function->arg_begin(); i != function->arg_end(); i++) {
        // Get the address of the nth argument
        llvm::Value *ptr = builder->CreateConstGEP1_32(arg_array, wrapper_args.size());
        ptr = builder->CreateLoad(ptr);
        if (i->getType() == buffer_t_type->getPointerTo()) {
            // Cast the argument to a buffer_t *
            wrapper_args.push_back(builder->CreatePointerCast(ptr, buffer_t_type->getPointerTo()));
        } else {
            // Cast to the appropriate type and load
            ptr = builder->CreatePointerCast(ptr, i->getType()->getPointerTo());
            wrapper_args.push_back(builder->CreateLoad(ptr));
        }
    }
    debug(4) << "Creating call from wrapper to actual function\n";
    llvm::Value *result = builder->CreateCall(function, wrapper_args);
    builder->CreateRet(result);
    llvm::verifyFunction(*wrapper);
    return wrapper;
}

llvm::Function *CodeGen_LLVM::embed_metadata_getter(const std::string &metadata_name,
        const std::string &function_name, const std::vector<Argument> &args) {
    Constant *zero = ConstantInt::get(i32, 0);

    const int num_args = (int) args.size();

    vector<Constant *> arguments_array_entries;
    for (int arg = 0; arg < num_args; ++arg) {
        Constant *argument_fields[] = {
            create_string_constant(args[arg].name),
            ConstantInt::get(i32, args[arg].kind),
            ConstantInt::get(i32, args[arg].dimensions),
            ConstantInt::get(i32, args[arg].type.code()),
            ConstantInt::get(i32, args[arg].type.bits()),
            embed_constant_expr(args[arg].def),
            embed_constant_expr(args[arg].min),
            embed_constant_expr(args[arg].max)
        };
        arguments_array_entries.push_back(ConstantStruct::get(argument_t_type, argument_fields));
    }
    llvm::ArrayType *arguments_array = ArrayType::get(argument_t_type, num_args);
    GlobalVariable *arguments_array_storage = new GlobalVariable(
        *module,
        arguments_array,
        /*isConstant*/ true,
        GlobalValue::PrivateLinkage,
        ConstantArray::get(arguments_array, arguments_array_entries));

    Value *zeros[] = {zero, zero};
    Constant *metadata_fields[] = {
        /* version */ zero,
        /* num_arguments */ ConstantInt::get(i32, num_args),
#if LLVM_VERSION >= 37
        /* arguments */ ConstantExpr::getInBoundsGetElementPtr(arguments_array, arguments_array_storage, zeros),
#else
        /* arguments */ ConstantExpr::getInBoundsGetElementPtr(arguments_array_storage, zeros),
#endif
        /* target */ create_string_constant(target.to_string()),
        /* name */ create_string_constant(function_name)
    };

    GlobalVariable *metadata_storage = new GlobalVariable(
        *module,
        metadata_t_type,
        /*isConstant*/ true,
        GlobalValue::PrivateLinkage,
        ConstantStruct::get(metadata_t_type, metadata_fields),
        metadata_name + "_storage");

    llvm::FunctionType *func_t = llvm::FunctionType::get(metadata_t_type->getPointerTo(), false);
    llvm::Function *metadata_getter = llvm::Function::Create(func_t, llvm::GlobalValue::ExternalLinkage, metadata_name, module.get());
    llvm::BasicBlock *block = llvm::BasicBlock::Create(module.get()->getContext(), "entry", metadata_getter);
    builder->SetInsertPoint(block);
    builder->CreateRet(metadata_storage);
    llvm::verifyFunction(*metadata_getter);

    return metadata_getter;
}

void CodeGen_LLVM::register_metadata(const std::string &name, llvm::Function *metadata_getter, llvm::Function *argv_wrapper) {
    llvm::Function *register_metadata = module->getFunction("halide_runtime_internal_register_metadata");
    internal_assert(register_metadata) << "Could not find register_metadata in initial module\n";

    llvm::StructType *register_t_type = module->getTypeByName("struct._halide_runtime_internal_registered_filter_t");
    internal_assert(register_t_type) << "Could not find register_t_type in initial module\n";

    Constant *list_node_fields[] = {
        Constant::getNullValue(i8->getPointerTo()),
        metadata_getter,
        argv_wrapper
    };

    GlobalVariable *list_node = new GlobalVariable(
        *module,
        register_t_type,
        /*isConstant*/ false,
        GlobalValue::PrivateLinkage,
        ConstantStruct::get(register_t_type, list_node_fields));

    llvm::FunctionType *func_t = llvm::FunctionType::get(void_t, false);
    llvm::Function *ctor = llvm::Function::Create(func_t, llvm::GlobalValue::PrivateLinkage, name + ".register_metadata", module.get());
    llvm::BasicBlock *block = llvm::BasicBlock::Create(module->getContext(), "entry", ctor);
    builder->SetInsertPoint(block);
    llvm::Value *call_args[] = {list_node};
    llvm::CallInst *call = builder->CreateCall(register_metadata, call_args);
    call->setDoesNotThrow();
    builder->CreateRet(call);
    llvm::verifyFunction(*ctor);

    llvm::appendToGlobalCtors(*module, ctor, 0);
}

llvm::Type *CodeGen_LLVM::llvm_type_of(Type t) {
    return Internal::llvm_type_of(context, t);
}

void CodeGen_LLVM::optimize_module() {
    debug(3) << "Optimizing module\n";

    if (debug::debug_level >= 3) {
        module->dump();
    }

    #if LLVM_VERSION < 37
    FunctionPassManager function_pass_manager(module.get());
    PassManager module_pass_manager;
    #else
    legacy::FunctionPassManager function_pass_manager(module.get());
    legacy::PassManager module_pass_manager;
    #endif

    #if (LLVM_VERSION >= 36) && (LLVM_VERSION < 37)
    internal_assert(module->getDataLayout()) << "Optimizing module with no data layout, probably will crash in LLVM.\n";
    module_pass_manager.add(new DataLayoutPass());
    #endif

    #if (LLVM_VERSION >= 37)
    std::unique_ptr<TargetMachine> TM(get_target_machine(*module));
    module_pass_manager.add(createTargetTransformInfoWrapperPass(TM ? TM->getTargetIRAnalysis() : TargetIRAnalysis()));
    function_pass_manager.add(createTargetTransformInfoWrapperPass(TM ? TM->getTargetIRAnalysis() : TargetIRAnalysis()));
    #endif

    PassManagerBuilder b;
    b.OptLevel = 3;
    b.Inliner = createFunctionInliningPass(b.OptLevel, 0);
    b.LoopVectorize = true;
    b.SLPVectorize = true;
    b.populateFunctionPassManager(function_pass_manager);
    b.populateModulePassManager(module_pass_manager);

    // Run optimization passes
    function_pass_manager.doInitialization();
    for (llvm::Module::iterator i = module->begin(); i != module->end(); i++) {
        function_pass_manager.run(*i);
    }
    function_pass_manager.doFinalization();
    module_pass_manager.run(*module);

    debug(3) << "After LLVM optimizations:\n";
    if (debug::debug_level >= 2) {
        module->dump();
    }
}

void CodeGen_LLVM::sym_push(const string &name, llvm::Value *value) {
    if (!value->getType()->isVoidTy()) {
        value->setName(name);
    }
    symbol_table.push(name, value);
}

void CodeGen_LLVM::sym_pop(const string &name) {
    symbol_table.pop(name);
}

llvm::Value *CodeGen_LLVM::sym_get(const string &name, bool must_succeed) const {
    // look in the symbol table
    if (!symbol_table.contains(name)) {
        if (must_succeed) {
            std::ostringstream err;
            err << "Symbol not found: " << name << "\n";

            if (debug::debug_level > 0) {
                err << "The following names are in scope:\n"
                    << symbol_table << "\n";
            }

            internal_error << err.str();
        } else {
            return nullptr;
        }
    }
    return symbol_table.get(name);
}

bool CodeGen_LLVM::sym_exists(const string &name) const {
    return symbol_table.contains(name);
}

// Take an llvm Value representing a pointer to a buffer_t,
// and populate the symbol table with its constituent parts
void CodeGen_LLVM::push_buffer(const string &name, int dimensions, llvm::Value *buffer) {
    // Make sure the buffer object itself is not null
    create_assertion(builder->CreateIsNotNull(buffer),
                     Call::make(Int(32), "halide_error_buffer_argument_is_null",
                                {name}, Call::Extern));

    Value *host_ptr = buffer_host(buffer);
    Value *device_ptr = buffer_device(buffer);

    // Instead track this buffer name so that loads and stores from it
    // don't try to be too aligned.
    external_buffer.insert(name);

    // Push the buffer pointer as well, for backends that care.
    sym_push(name + ".buffer", buffer);

    sym_push(name + ".host", host_ptr);
    sym_push(name + ".device", device_ptr);
    Value *nullity_test = builder->CreateAnd(builder->CreateIsNull(host_ptr),
                                             builder->CreateIsNull(device_ptr));
    sym_push(name + ".host_and_device_are_null", nullity_test);
    sym_push(name + ".host_dirty", buffer_get_flag(buffer, halide_buffer_t::flag_host_dirty));
    sym_push(name + ".device_dirty", buffer_get_flag(buffer, halide_buffer_t::flag_device_dirty));
    sym_push(name + ".type.code", buffer_type_code(buffer));
    sym_push(name + ".type.bits", buffer_type_bits(buffer));
    sym_push(name + ".type.lanes", buffer_type_lanes(buffer));
    sym_push(name + ".type.bytes", buffer_type_bytes(buffer));
    for (int i = 0; i < dimensions; i++) {
        string d = std::to_string(i);
        sym_push(name + ".extent." + d, buffer_extent(buffer, i));
        sym_push(name + ".stride." + d, buffer_stride(buffer, i));
        sym_push(name + ".min." + d, buffer_min(buffer, i));
    }
}

void CodeGen_LLVM::pop_buffer(const string &name, int dimensions) {
    sym_pop(name + ".buffer");
    sym_pop(name + ".host");
    sym_pop(name + ".device");
    sym_pop(name + ".host_and_device_are_null");
    sym_pop(name + ".host_dirty");
    sym_pop(name + ".device_dirty");
    sym_pop(name + ".type.code");
    sym_pop(name + ".type.bits");
    sym_pop(name + ".type.bytes");
    sym_pop(name + ".type.lanes");
    for (int i = 0; i < dimensions; i++) {
        string d = std::to_string(i);
        sym_pop(name + ".extent." + d);
        sym_pop(name + ".stride." + d);
        sym_pop(name + ".min." + d);
    }
}

/**
llvm::StructType *CodeGen_LLVM::make_buffer_t_type(int dims) {
    const int default_dims = sizeof(halide_buffer_t().dim) / sizeof(halide_buffer_t().dim[0]);
    if (dims <= default_dims) {
        // For dimensionalities that fit into a halide_buffer_t, just use halide_buffer_t
        return buffer_t_type;
    } else {
        // There are extra dimensions. Grab the members of halide_buffer_t ...
        vector<llvm::Type *> elts = buffer_t_type->elements();
        // .. and mutate the array at the end to be large enough
        llvm::ArrayType *dims_array = dyn_cast<llvm::ArrayType>(elts.back());
        internal_assert(dims_array && dims_array->getNumElements() == default_dims);
        elts.back() = ArrayType::get(dims_array->getElementType(), dims);
        return StructType::get(*context, elts);
    }
}
*/

llvm::Value *CodeGen_LLVM::create_gep(llvm::Type *t, llvm::Value *obj, std::vector<int> field) {
    vector<llvm::Value *> args;
    for (int i : field) {
        args.push_back(ConstantInt::get(i32, i));
    }
    llvm::Value *result;
    result = builder->CreateInBoundsGEP(
#if LLVM_VERSION >= 37
        t,
#endif
        obj,
        args);
    return result;
}

// Given an llvm value representing a pointer to a buffer_t, extract various subfields
Value *CodeGen_LLVM::buffer_host(Value *buffer) {
    return builder->CreateLoad(buffer_host_ptr(buffer));
}

Value *CodeGen_LLVM::buffer_device(Value *buffer) {
    return builder->CreateLoad(buffer_device_ptr(buffer));
}

Value *CodeGen_LLVM::buffer_device_interface(Value *buffer) {
    return builder->CreateLoad(buffer_device_interface_ptr(buffer));
}

Value *CodeGen_LLVM::buffer_flags(Value *buffer) {
    return builder->CreateLoad(buffer_flags_ptr(buffer));
}

Value *CodeGen_LLVM::buffer_get_flag(Value *buffer, halide_buffer_t::buffer_flags flag) {
    Value *flags = buffer_flags(buffer);
    flags = builder->CreateAnd(flags, ConstantInt::get(i64, 1 << flag));
    return builder->CreateICmpNE(flags, ConstantInt::get(i64, 0));
}

void CodeGen_LLVM::buffer_set_flag(Value *buffer, halide_buffer_t::buffer_flags flag, bool value) {
    Value *flags_ptr = buffer_flags_ptr(buffer);
    Value *flags = builder->CreateLoad(flags_ptr);
    if (value) {
        flags = builder->CreateOr(flags, ConstantInt::get(i64, flag));
    } else {
        flags = builder->CreateAnd(flags, ConstantInt::get(i64, ~(flag)));
    }
    builder->CreateStore(flags, flags_ptr);
}

Value *CodeGen_LLVM::buffer_extent(Value *buffer, int i) {
    return builder->CreateLoad(buffer_extent_ptr(buffer, i));
}

Value *CodeGen_LLVM::buffer_stride(Value *buffer, int i) {
    return builder->CreateLoad(buffer_stride_ptr(buffer, i));
}

Value *CodeGen_LLVM::buffer_min(Value *buffer, int i) {
    return builder->CreateLoad(buffer_min_ptr(buffer, i));
}

Value *CodeGen_LLVM::buffer_type_code(Value *buffer) {
    return builder->CreateLoad(buffer_type_code_ptr(buffer));
}

Value *CodeGen_LLVM::buffer_type_bits(Value *buffer) {
    return builder->CreateLoad(buffer_type_bits_ptr(buffer));
}

Value *CodeGen_LLVM::buffer_type_lanes(Value *buffer) {
    return builder->CreateLoad(buffer_type_lanes_ptr(buffer));
}

Value *CodeGen_LLVM::buffer_type_bytes(Value *buffer) {
    Value *bits = buffer_type_bits(buffer);
    return builder->CreateAShr(bits, ConstantInt::get(bits->getType(), 8));
}

Value *CodeGen_LLVM::buffer_dimensions(Value *buffer) {
    return builder->CreateLoad(buffer_dimensions_ptr(buffer));
}

Value *CodeGen_LLVM::buffer_dim_array(Value *buffer) {
    return builder->CreateLoad(buffer_dim_array_ptr(buffer));
}

Value *CodeGen_LLVM::buffer_device_ptr(Value *buffer) {
    return create_gep(buffer_t_type, buffer, {0, 0});
}

Value *CodeGen_LLVM::buffer_device_interface_ptr(Value *buffer) {
    return create_gep(buffer_t_type, buffer, {0, 1});
}

Value *CodeGen_LLVM::buffer_host_ptr(Value *buffer) {
    return create_gep(buffer_t_type, buffer, {0, 2});
}

Value *CodeGen_LLVM::buffer_flags_ptr(Value *buffer) {
    return create_gep(buffer_t_type, buffer, {0, 3});
}

Value *CodeGen_LLVM::buffer_type_ptr(Value *buffer) {
    return create_gep(buffer_t_type, buffer, {0, 4});
}

Value *CodeGen_LLVM::buffer_type_code_ptr(Value *buffer) {
    return create_gep(buffer_t_type, buffer, {0, 4, 0});
}

Value *CodeGen_LLVM::buffer_type_bits_ptr(Value *buffer) {
    return create_gep(buffer_t_type, buffer, {0, 4, 1});
}

Value *CodeGen_LLVM::buffer_type_lanes_ptr(Value *buffer) {
    return create_gep(buffer_t_type, buffer, {0, 4, 2});
}

Value *CodeGen_LLVM::buffer_dimensions_ptr(Value *buffer) {
    return create_gep(buffer_t_type, buffer, {0, 5});
}

Value *CodeGen_LLVM::buffer_dim_array_ptr(Value *buffer) {
    return create_gep(buffer_t_type, buffer, {0, 6});
}

Value *CodeGen_LLVM::buffer_min_ptr(Value *buffer, int i) {
    Value *dim_array = buffer_dim_array(buffer);
    return create_gep(dimension_t_type, dim_array, {i, 0});
}

Value *CodeGen_LLVM::buffer_extent_ptr(Value *buffer, int i) {
    Value *dim_array = buffer_dim_array(buffer);
    return create_gep(dimension_t_type, dim_array, {i, 1});
}

Value *CodeGen_LLVM::buffer_stride_ptr(Value *buffer, int i) {
    Value *dim_array = buffer_dim_array(buffer);
    return create_gep(dimension_t_type, dim_array, {i, 2});
}

Value *CodeGen_LLVM::codegen(Expr e) {
    internal_assert(e.defined());
    debug(4) << "Codegen: " << e.type() << ", " << e << "\n";
    value = nullptr;
    e.accept(this);
    internal_assert(value) << "Codegen of an expr did not produce an llvm value\n";
    return value;
}

void CodeGen_LLVM::codegen(Stmt s) {
    internal_assert(s.defined());
    debug(3) << "Codegen: " << s << "\n";
    value = nullptr;
    s.accept(this);
}

void CodeGen_LLVM::visit(const IntImm *op) {
    value = ConstantInt::getSigned(llvm_type_of(op->type), op->value);
}

void CodeGen_LLVM::visit(const UIntImm *op) {
    value = ConstantInt::get(llvm_type_of(op->type), op->value);
}

void CodeGen_LLVM::visit(const FloatImm *op) {
    value = ConstantFP::get(llvm_type_of(op->type), op->value);
}

void CodeGen_LLVM::visit(const StringImm *op) {
    value = create_string_constant(op->value);
}

void CodeGen_LLVM::visit(const Cast *op) {
    Halide::Type src = op->value.type();
    Halide::Type dst = op->type;

    value = codegen(op->value);

    llvm::Type *llvm_dst = llvm_type_of(dst);

    if (dst.is_handle() && src.is_handle()) {
        value = builder->CreateBitCast(value, llvm_dst);
    } else if (dst.is_handle() || src.is_handle()) {
        internal_error << "Can't cast from " << src << " to " << dst << "\n";
    } else if (!src.is_float() && !dst.is_float()) {
        // Widening integer casts either zero extend or sign extend,
        // depending on the source type. Narrowing integer casts
        // always truncate.
        value = builder->CreateIntCast(value, llvm_dst, src.is_int());
    } else if (src.is_float() && dst.is_int()) {
        value = builder->CreateFPToSI(value, llvm_dst);
    } else if (src.is_float() && dst.is_uint()) {
        // fptoui has undefined behavior on overflow. Seems reasonable
        // to get an unspecified uint on overflow, but because uint1s
        // are stored in uint8s for float->uint1 casts this undefined
        // behavior manifests itself as uint1 values greater than 1,
        // which could in turn break our bounds inference
        // guarantees. So go via uint8 in this case.
        if (dst.bits() < 8) {
            value = builder->CreateFPToUI(value, llvm_type_of(dst.with_bits(8)));
            value = builder->CreateIntCast(value, llvm_dst, false);
        } else {
            value = builder->CreateFPToUI(value, llvm_dst);
        }
    } else if (src.is_int() && dst.is_float()) {
        value = builder->CreateSIToFP(value, llvm_dst);
    } else if (src.is_uint() && dst.is_float()) {
        value = builder->CreateUIToFP(value, llvm_dst);
    } else {
        internal_assert(src.is_float() && dst.is_float());
        // Float widening or narrowing
        value = builder->CreateFPCast(value, llvm_dst);
    }
}

void CodeGen_LLVM::visit(const Variable *op) {
    value = sym_get(op->name);
}

void CodeGen_LLVM::visit(const Add *op) {
    if (op->type.is_float()) {
        value = builder->CreateFAdd(codegen(op->a), codegen(op->b));
    } else if (op->type.is_int() && op->type.bits() >= 32) {
        // We tell llvm integers don't wrap, so that it generates good
        // code for loop indices.
        value = builder->CreateNSWAdd(codegen(op->a), codegen(op->b));
    } else {
        value = builder->CreateAdd(codegen(op->a), codegen(op->b));
    }
}

void CodeGen_LLVM::visit(const Sub *op) {
    if (op->type.is_float()) {
        value = builder->CreateFSub(codegen(op->a), codegen(op->b));
    } else if (op->type.is_int() && op->type.bits() >= 32) {
        // We tell llvm integers don't wrap, so that it generates good
        // code for loop indices.
        value = builder->CreateNSWSub(codegen(op->a), codegen(op->b));
    } else {
        value = builder->CreateSub(codegen(op->a), codegen(op->b));
    }
}

void CodeGen_LLVM::visit(const Mul *op) {
    if (op->type.is_float()) {
        value = builder->CreateFMul(codegen(op->a), codegen(op->b));
    } else if (op->type.is_int() && op->type.bits() >= 32) {
        // We tell llvm integers don't wrap, so that it generates good
        // code for loop indices.
        value = builder->CreateNSWMul(codegen(op->a), codegen(op->b));
    } else {
        value = builder->CreateMul(codegen(op->a), codegen(op->b));
    }
}

Expr CodeGen_LLVM::mulhi_shr(Expr a, Expr b, int shr) {
    Type ty = a.type();
    Type wide_ty = ty.with_bits(ty.bits() * 2);

    Expr p_wide = cast(wide_ty, a) * cast(wide_ty, b);
    return cast(ty, p_wide >> (shr + ty.bits()));
}

Expr CodeGen_LLVM::sorted_avg(Expr a, Expr b) {
    // b > a, so the following works without widening:
    // a + (b - a)/2
    return a + (b - a)/2;
}

void CodeGen_LLVM::visit(const Div *op) {
    user_assert(!is_zero(op->b)) << "Division by constant zero in expression: " << Expr(op) << "\n";

    // Detect if it's a small int division
    const int64_t *const_int_divisor = as_const_int(op->b);
    const uint64_t *const_uint_divisor = as_const_uint(op->b);

    int shift_amount;
    if (op->type.is_float()) {
        value = builder->CreateFDiv(codegen(op->a), codegen(op->b));
    } else if (is_const_power_of_two_integer(op->b, &shift_amount) &&
               (op->type.is_int() || op->type.is_uint())) {
        value = codegen(op->a >> shift_amount);
    } else if (const_int_divisor &&
               op->type.is_int() &&
               (op->type.bits() == 8 || op->type.bits() == 16 || op->type.bits() == 32) &&
               *const_int_divisor > 1 &&
               ((op->type.bits() > 8 && *const_int_divisor < 256) || *const_int_divisor < 128)) {

        int64_t multiplier, shift;
        if (op->type.bits() == 32) {
            multiplier = IntegerDivision::table_s32[*const_int_divisor][2];
            shift      = IntegerDivision::table_s32[*const_int_divisor][3];
        } else if (op->type.bits() == 16) {
            multiplier = IntegerDivision::table_s16[*const_int_divisor][2];
            shift      = IntegerDivision::table_s16[*const_int_divisor][3];
        } else {
            // 8 bit
            multiplier = IntegerDivision::table_s8[*const_int_divisor][2];
            shift      = IntegerDivision::table_s8[*const_int_divisor][3];
        }
        Expr num = op->a;

        // Make an all-ones mask if the numerator is negative
        Expr sign = num >> make_const(op->type, op->type.bits() - 1);

        // Flip the numerator bits if the mask is high.
        num = cast(num.type().with_code(Type::UInt), num);
        num = num ^ sign;

        // Multiply and keep the high half of the
        // result, and then apply the shift.
        Expr mult = make_const(num.type(), multiplier);
        num = mulhi_shr(num, mult, shift);

        // Maybe flip the bits back again.
        num = num ^ sign;

        value = codegen(num);

    } else if (const_uint_divisor &&
               op->type.is_uint() &&
               (op->type.bits() == 8 || op->type.bits() == 16 || op->type.bits() == 32) &&
               *const_uint_divisor > 1 && *const_uint_divisor < 256) {

        int64_t method, multiplier, shift;
        if (op->type.bits() == 32) {
            method     = IntegerDivision::table_u32[*const_uint_divisor][1];
            multiplier = IntegerDivision::table_u32[*const_uint_divisor][2];
            shift      = IntegerDivision::table_u32[*const_uint_divisor][3];
        } else if (op->type.bits() == 16) {
            method     = IntegerDivision::table_u16[*const_uint_divisor][1];
            multiplier = IntegerDivision::table_u16[*const_uint_divisor][2];
            shift      = IntegerDivision::table_u16[*const_uint_divisor][3];
        } else {
            method     = IntegerDivision::table_u8[*const_uint_divisor][1];
            multiplier = IntegerDivision::table_u8[*const_uint_divisor][2];
            shift      = IntegerDivision::table_u8[*const_uint_divisor][3];
        }

        internal_assert(method != 0)
            << "method 0 division is for powers of two and should have been handled elsewhere\n";
        Expr num = op->a;

        // Widen, multiply, narrow
        Expr mult = make_const(num.type(), multiplier);
        Expr val = mulhi_shr(num, mult, method == 1 ? shift : 0);

        if (method == 2) {
            // Average with original numerator.
            val = sorted_avg(val, num);

            // Do the final shift
            if (shift) {
                val = val >> make_const(op->type, shift);
            }
        }

        value = codegen(val);
    } else {
        value = codegen(lower_euclidean_div(op->a, op->b));
    }
}

void CodeGen_LLVM::visit(const Mod *op) {
    int bits;
    if (op->type.is_float()) {
        value = codegen(simplify(op->a - op->b * floor(op->a/op->b)));
    } else if (is_const_power_of_two_integer(op->b, &bits)) {
        value = codegen(op->a & (op->b - 1));
    } else {
        // To match our definition of division, mod should be between 0
        // and |b|.
        value = codegen(lower_euclidean_mod(op->a, op->b));
    }
}

void CodeGen_LLVM::visit(const Min *op) {
    string a_name = unique_name('a');
    string b_name = unique_name('b');
    Expr a = Variable::make(op->a.type(), a_name);
    Expr b = Variable::make(op->b.type(), b_name);
    value = codegen(Let::make(a_name, op->a,
                              Let::make(b_name, op->b,
                                        select(a < b, a, b))));
}

void CodeGen_LLVM::visit(const Max *op) {
    string a_name = unique_name('a');
    string b_name = unique_name('b');
    Expr a = Variable::make(op->a.type(), a_name);
    Expr b = Variable::make(op->b.type(), b_name);
    value = codegen(Let::make(a_name, op->a,
                              Let::make(b_name, op->b,
                                        select(a > b, a, b))));
}

void CodeGen_LLVM::visit(const EQ *op) {
    Value *a = codegen(op->a);
    Value *b = codegen(op->b);
    Halide::Type t = op->a.type();
    if (t.is_float()) {
        value = builder->CreateFCmpOEQ(a, b);
    } else {
        value = builder->CreateICmpEQ(a, b);
    }
}

void CodeGen_LLVM::visit(const NE *op) {
    Value *a = codegen(op->a);
    Value *b = codegen(op->b);
    Halide::Type t = op->a.type();
    if (t.is_float()) {
        value = builder->CreateFCmpONE(a, b);
    } else {
        value = builder->CreateICmpNE(a, b);
    }
}

void CodeGen_LLVM::visit(const LT *op) {
    Value *a = codegen(op->a);
    Value *b = codegen(op->b);

    Halide::Type t = op->a.type();
    if (t.is_float()) {
        value = builder->CreateFCmpOLT(a, b);
    } else if (t.is_int()) {
        value = builder->CreateICmpSLT(a, b);
    } else {
        value = builder->CreateICmpULT(a, b);
    }
}

void CodeGen_LLVM::visit(const LE *op) {
    Value *a = codegen(op->a);
    Value *b = codegen(op->b);
    Halide::Type t = op->a.type();
    if (t.is_float()) {
        value = builder->CreateFCmpOLE(a, b);
    } else if (t.is_int()) {
        value = builder->CreateICmpSLE(a, b);
    } else {
        value = builder->CreateICmpULE(a, b);
    }
}

void CodeGen_LLVM::visit(const GT *op) {
    Value *a = codegen(op->a);
    Value *b = codegen(op->b);
    Halide::Type t = op->a.type();
    if (t.is_float()) {
        value = builder->CreateFCmpOGT(a, b);
    } else if (t.is_int()) {
        value = builder->CreateICmpSGT(a, b);
    } else {
        value = builder->CreateICmpUGT(a, b);
    }
}

void CodeGen_LLVM::visit(const GE *op) {
    Value *a = codegen(op->a);
    Value *b = codegen(op->b);
    Halide::Type t = op->a.type();
    if (t.is_float()) {
        value = builder->CreateFCmpOGE(a, b);
    } else if (t.is_int()) {
        value = builder->CreateICmpSGE(a, b);
    } else {
        value = builder->CreateICmpUGE(a, b);
    }
}

void CodeGen_LLVM::visit(const And *op) {
    value = builder->CreateAnd(codegen(op->a), codegen(op->b));
}

void CodeGen_LLVM::visit(const Or *op) {
    value = builder->CreateOr(codegen(op->a), codegen(op->b));
}

void CodeGen_LLVM::visit(const Not *op) {
    value = builder->CreateNot(codegen(op->a));
}


void CodeGen_LLVM::visit(const Select *op) {
    // For now we always generate select nodes, but the code is here
    // for if then elses if we need it
    if (false && op->condition.type().is_scalar()) {
        // Codegen an if-then-else so we don't go to the expense of
        // generating both vectors

        BasicBlock *true_bb = BasicBlock::Create(*context, "true_bb", function);
        BasicBlock *false_bb = BasicBlock::Create(*context, "false_bb", function);
        BasicBlock *after_bb = BasicBlock::Create(*context, "after_bb", function);
        builder->CreateCondBr(codegen(op->condition), true_bb, false_bb);

        builder->SetInsertPoint(true_bb);
        Value *true_value = codegen(op->true_value);
        builder->CreateBr(after_bb);

        builder->SetInsertPoint(false_bb);
        Value *false_value = codegen(op->false_value);
        builder->CreateBr(after_bb);

        builder->SetInsertPoint(after_bb);
        PHINode *phi = builder->CreatePHI(true_value->getType(), 2);
        phi->addIncoming(true_value, true_bb);
        phi->addIncoming(false_value, false_bb);

        value = phi;
    } else if (op->type == Int(32)) {
        // llvm has a performance bug inside of loop strength
        // reduction that barfs on long chains of selects. To avoid
        // it, we use bit-masking instead.
        Value *cmp = codegen(op->condition);
        Value *a = codegen(op->true_value);
        Value *b = codegen(op->false_value);
        cmp = builder->CreateIntCast(cmp, i32, true);
        a = builder->CreateAnd(a, cmp);
        cmp = builder->CreateNot(cmp);
        b = builder->CreateAnd(b, cmp);
        value = builder->CreateOr(a, b);
    } else {
        value = builder->CreateSelect(codegen(op->condition),
                                      codegen(op->true_value),
                                      codegen(op->false_value));
    }
}

namespace {
Expr promote_64(Expr e) {
    if (const Add *a = e.as<Add>()) {
        return Add::make(promote_64(a->a), promote_64(a->b));
    } else if (const Sub *s = e.as<Sub>()) {
        return Sub::make(promote_64(s->a), promote_64(s->b));
    } else if (const Mul *m = e.as<Mul>()) {
        return Mul::make(promote_64(m->a), promote_64(m->b));
    } else if (const Min *m = e.as<Min>()) {
        return Min::make(promote_64(m->a), promote_64(m->b));
    } else if (const Max *m = e.as<Max>()) {
        return Max::make(promote_64(m->a), promote_64(m->b));
    } else {
        return Cast::make(Int(64), e);
    }
}
}

Value *CodeGen_LLVM::codegen_buffer_pointer(string buffer, Halide::Type type, Expr index) {
    // Promote index to 64-bit on targets that use 64-bit pointers.
    llvm::DataLayout d(module.get());
    if (promote_indices() && d.getPointerSize() == 8) {
        index = promote_64(index);
    }

    // Handles are always indexed as 64-bit.
    if (type.is_handle()) {
        return codegen_buffer_pointer(buffer, UInt(64, type.lanes()), index);
    } else {
        return codegen_buffer_pointer(buffer, type, codegen(index));
    }
}


Value *CodeGen_LLVM::codegen_buffer_pointer(string buffer, Halide::Type type, Value *index) {
    // Find the base address from the symbol table
    Value *base_address = symbol_table.get(buffer + ".host");
    llvm::Type *base_address_type = base_address->getType();
    unsigned address_space = base_address_type->getPointerAddressSpace();

    llvm::Type *load_type = llvm_type_of(type)->getPointerTo(address_space);

    // If the type doesn't match the expected type, we need to pointer cast
    if (load_type != base_address_type) {
        base_address = builder->CreatePointerCast(base_address, load_type);
    }

    // Promote index to 64-bit on targets that use 64-bit pointers.
    llvm::DataLayout d(module.get());
    if (d.getPointerSize() == 8) {
        index = builder->CreateIntCast(index, i64, true);
    }

    return builder->CreateInBoundsGEP(base_address, index);
}

namespace {
int next_power_of_two(int x) {
    for (int p2 = 1; ; p2 *= 2) {
        if (p2 >= x) {
            return p2;
        }
    }
    // unreachable.
}
}

void CodeGen_LLVM::add_tbaa_metadata(llvm::Instruction *inst, string buffer, Expr index) {

    // Get the unique name for the block of memory this allocate node
    // is using.
    buffer = get_allocation_name(buffer);

    // If the index is constant, we generate some TBAA info that helps
    // LLVM understand our loads/stores aren't aliased.
    bool constant_index = false;
    int64_t base = 0;
    int64_t width = 1;

    if (index.defined()) {
        if (const Ramp *ramp = index.as<Ramp>()) {
            const int64_t *pstride = as_const_int(ramp->stride);
            const int64_t *pbase = as_const_int(ramp->base);
            if (pstride && pbase) {
                // We want to find the smallest aligned width and offset
                // that contains this ramp.
                int64_t stride = *pstride;
                base = *pbase;
                assert(base >= 0);
                width = next_power_of_two(ramp->lanes * stride);

                while (base % width) {
                    base -= base % width;
                    width *= 2;
                }
                constant_index = true;
            }
        } else {
            const int64_t *pbase = as_const_int(index);
            if (pbase) {
                base = *pbase;
                constant_index = true;
            }
        }
    }

    // Add type-based-alias-analysis metadata to the pointer, so that
    // loads and stores to different buffers can get reordered.
    LLVMMDNodeArgumentType root_buffer_type[] = {MDString::get(*context, "Halide buffer")};
    MDNode *tbaa = MDNode::get(*context, root_buffer_type);

    LLVMMDNodeArgumentType this_buffer_type[] = {MDString::get(*context, buffer), tbaa};
    tbaa = MDNode::get(*context, this_buffer_type);

    // We also add metadata for constant indices to allow loads and
    // stores to the same buffer to get reordered.
    if (constant_index) {
        for (int w = 1024; w >= width; w /= 2) {
            int64_t b = (base / w) * w;

            std::stringstream level;
            level << buffer << ".width" << w << ".base" << b;
            LLVMMDNodeArgumentType this_level_type[] = {MDString::get(*context, level.str()), tbaa};
            tbaa = MDNode::get(*context, this_level_type);
        }
    }

    inst->setMetadata("tbaa", tbaa);
}

void CodeGen_LLVM::visit(const Load *op) {

    bool is_external = (external_buffer.find(op->name) != external_buffer.end());

    // If it's a Handle, load it as a uint64_t and then cast
    if (op->type.is_handle()) {
        codegen(reinterpret(op->type, Load::make(UInt(64, op->type.lanes()), op->name, op->index, op->image, op->param)));
        return;
    }

    // There are several cases. Different architectures may wish to override some.
    if (op->type.is_scalar()) {
        // Scalar loads
        Value *ptr = codegen_buffer_pointer(op->name, op->type, op->index);
        LoadInst *load = builder->CreateAlignedLoad(ptr, op->type.bytes());
        add_tbaa_metadata(load, op->name, op->index);
        value = load;
    } else {
        const Ramp *ramp = op->index.as<Ramp>();
        const IntImm *stride = ramp ? ramp->stride.as<IntImm>() : nullptr;

        if (ramp && stride && stride->value == 1) {
            int alignment = op->type.bytes(); // The size of a single element

            int native_bits = native_vector_bits();
            int native_bytes = native_bits / 8;
            // We assume halide_malloc for the platform returns
            // buffers aligned to at least the native vector
            // width. (i.e. 16-byte alignment on arm, and 32-byte
            // alignment on x86), so this is the maximum alignment we
            // can infer based on the index alone.

            // Boost the alignment if possible, up to the native vector width.
            ModulusRemainder mod_rem = modulus_remainder(ramp->base, alignment_info);
            while ((mod_rem.remainder & 1) == 0 &&
                   (mod_rem.modulus & 1) == 0 &&
                   alignment < native_bytes) {
                mod_rem.modulus /= 2;
                mod_rem.remainder /= 2;
                alignment *= 2;
            }

            // If it is an external buffer, then we cannot assume that the host pointer
            // is aligned to at least native vector width. However, we may be able to do
            // better than just assuming that it is unaligned.
            if (is_external && op->param.defined()) {
                int host_alignment = op->param.host_alignment();
                alignment = gcd(alignment, host_alignment);
            }

            // For dense vector loads wider than the native vector
            // width, bust them up into native vectors
            int load_lanes = op->type.lanes();
            int native_lanes = native_bits / op->type.bits();
            vector<Value *> slices;
            for (int i = 0; i < load_lanes; i += native_lanes) {
                int slice_lanes = std::min(native_lanes, load_lanes - i);
                Expr slice_base = simplify(ramp->base + i);
                Expr slice_index = slice_lanes == 1 ? slice_base : Ramp::make(slice_base, 1, slice_lanes);
                llvm::Type *slice_type = VectorType::get(llvm_type_of(op->type.element_of()), slice_lanes);
                Value *elt_ptr = codegen_buffer_pointer(op->name, op->type.element_of(), slice_base);
                Value *vec_ptr = builder->CreatePointerCast(elt_ptr, slice_type->getPointerTo());
                LoadInst *load = builder->CreateAlignedLoad(vec_ptr, alignment);
                add_tbaa_metadata(load, op->name, slice_index);
                slices.push_back(load);
            }
            value = concat_vectors(slices);

        } else if (ramp && stride && stride->value == 2) {
            // Load two vectors worth and then shuffle
            Expr base_a = ramp->base, base_b = ramp->base + ramp->lanes;

            // False indicates we should take the even-numbered lanes
            // from the load, true indicates we should take the
            // odd-numbered-lanes.
            bool shifted_a = false, shifted_b = false;

            bool external = op->param.defined() || op->image.defined();

            // Don't read beyond the end of an external buffer.
            if (external) {
                base_b -= 1;
                shifted_b = true;
            } else {
                // If the base ends in an odd constant, then subtract one
                // and do a different shuffle. This helps expressions like
                // (f(2*x) + f(2*x+1) share loads
                const Add *add = ramp->base.as<Add>();
                const IntImm *offset = add ? add->b.as<IntImm>() : nullptr;
                if (offset && offset->value & 1) {
                    base_a -= 1;
                    shifted_a = true;
                    base_b -= 1;
                    shifted_b = true;
                }
            }

            // Do each load.
            Expr ramp_a = Ramp::make(base_a, 1, ramp->lanes);
            Expr ramp_b = Ramp::make(base_b, 1, ramp->lanes);
            Expr load_a = Load::make(op->type, op->name, ramp_a, op->image, op->param);
            Expr load_b = Load::make(op->type, op->name, ramp_b, op->image, op->param);
            Value *vec_a = codegen(load_a);
            Value *vec_b = codegen(load_b);

            // Shuffle together the results.
            vector<int> indices(ramp->lanes);
            for (int i = 0; i < (ramp->lanes + 1)/2; i++) {
                indices[i] = i*2 + (shifted_a ? 1 : 0);
            }
            for (int i = (ramp->lanes + 1)/2; i < ramp->lanes; i++) {
                indices[i] = i*2 + (shifted_b ? 1 : 0);
            }

            value = shuffle_vectors(vec_a, vec_b, indices);
        } else if (ramp && stride && stride->value == -1) {
            // Load the vector and then flip it in-place
            Expr flipped_base = ramp->base - ramp->lanes + 1;
            Expr flipped_index = Ramp::make(flipped_base, 1, ramp->lanes);
            Expr flipped_load = Load::make(op->type, op->name, flipped_index, op->image, op->param);

            Value *flipped = codegen(flipped_load);

            vector<int> indices(ramp->lanes);
            for (int i = 0; i < ramp->lanes; i++) {
                indices[i] = ramp->lanes - 1 - i;
            }

            value = shuffle_vectors(flipped, indices);
        } else if (ramp) {
            // Gather without generating the indices as a vector
            Value *ptr = codegen_buffer_pointer(op->name, op->type.element_of(), ramp->base);
            Value *stride = codegen(ramp->stride);
            value = UndefValue::get(llvm_type_of(op->type));
            for (int i = 0; i < ramp->lanes; i++) {
                Value *lane = ConstantInt::get(i32, i);
                LoadInst *val = builder->CreateLoad(ptr);
                add_tbaa_metadata(val, op->name, op->index);
                value = builder->CreateInsertElement(value, val, lane);
                ptr = builder->CreateInBoundsGEP(ptr, stride);
            }
        } else if (false /* should_scalarize(op->index) */) {
            // TODO: put something sensible in for
            // should_scalarize. Probably a good idea if there are no
            // loads in it, and it's all int32.

            // Compute the index as scalars, and then do a gather
            Value *vec = UndefValue::get(llvm_type_of(op->type));
            for (int i = 0; i < op->type.lanes(); i++) {
                Expr idx = extract_lane(op->index, i);
                Value *ptr = codegen_buffer_pointer(op->name, op->type.element_of(), idx);
                LoadInst *val = builder->CreateLoad(ptr);
                add_tbaa_metadata(val, op->name, op->index);
                vec = builder->CreateInsertElement(vec, val, ConstantInt::get(i32, i));
            }
            value = vec;
        } else {
            // General gathers
            Value *index = codegen(op->index);
            Value *vec = UndefValue::get(llvm_type_of(op->type));
            for (int i = 0; i < op->type.lanes(); i++) {
                Value *idx = builder->CreateExtractElement(index, ConstantInt::get(i32, i));
                Value *ptr = codegen_buffer_pointer(op->name, op->type.element_of(), idx);
                LoadInst *val = builder->CreateLoad(ptr);
                add_tbaa_metadata(val, op->name, op->index);
                vec = builder->CreateInsertElement(vec, val, ConstantInt::get(i32, i));
            }
            value = vec;
        }
    }

}

void CodeGen_LLVM::visit(const Ramp *op) {
    if (is_const(op->stride) && !is_const(op->base)) {
        // If the stride is const and the base is not (e.g. ramp(x, 1,
        // 4)), we can lift out the stride and broadcast the base so
        // we can do a single vector broadcast and add instead of
        // repeated insertion
        Expr broadcast = Broadcast::make(op->base, op->lanes);
        Expr ramp = Ramp::make(make_zero(op->base.type()), op->stride, op->lanes);
        value = codegen(broadcast + ramp);
    } else {
        // Otherwise we generate element by element by adding the stride to the base repeatedly

        Value *base = codegen(op->base);
        Value *stride = codegen(op->stride);

        value = UndefValue::get(llvm_type_of(op->type));
        for (int i = 0; i < op->type.lanes(); i++) {
            if (i > 0) {
                if (op->type.is_float()) {
                    base = builder->CreateFAdd(base, stride);
                } else if (op->type.is_int() && op->type.bits() >= 32) {
                    base = builder->CreateNSWAdd(base, stride);
                } else {
                    base = builder->CreateAdd(base, stride);
                }
            }
            value = builder->CreateInsertElement(value, base, ConstantInt::get(i32, i));
        }
    }
}

llvm::Value *CodeGen_LLVM::create_broadcast(llvm::Value *v, int lanes) {
    Constant *undef = UndefValue::get(VectorType::get(v->getType(), lanes));
    Constant *zero = ConstantInt::get(i32, 0);
    v = builder->CreateInsertElement(undef, v, zero);
    Constant *zeros = ConstantVector::getSplat(lanes, zero);
    return builder->CreateShuffleVector(v, undef, zeros);
}

void CodeGen_LLVM::visit(const Broadcast *op) {
    value = create_broadcast(codegen(op->value), op->lanes);
}

// Pass through scalars, and unpack broadcasts. Assert if it's a non-vector broadcast.
Expr unbroadcast(Expr e) {
    if (e.type().is_vector()) {
        const Broadcast *broadcast = e.as<Broadcast>();
        internal_assert(broadcast);
        return broadcast->value;
    } else {
        return e;
    }
}

Value *CodeGen_LLVM::interleave_vectors(const std::vector<Value *> &vecs) {
    internal_assert(vecs.size() >= 1);
    for (size_t i = 1; i < vecs.size(); i++) {
        internal_assert(vecs[0]->getType() == vecs[i]->getType());
    }
    int vec_elements = vecs[0]->getType()->getVectorNumElements();

    if (vecs.size() == 1) {
        return vecs[0];
    } else if (vecs.size() == 2) {
        Value *a = vecs[0];
        Value *b = vecs[1];
        vector<int> indices(vec_elements*2);
        for (int i = 0; i < vec_elements*2; i++) {
            indices[i] = i%2 == 0 ? i/2 : i/2 + vec_elements;
        }
        return shuffle_vectors(a, b, indices);
    } else {
        // Grab the even and odd elements of vecs.
        vector<Value *> even_vecs;
        vector<Value *> odd_vecs;
        for (size_t i = 0; i < vecs.size(); i++) {
            if (i%2 == 0) {
                even_vecs.push_back(vecs[i]);
            } else {
                odd_vecs.push_back(vecs[i]);
            }
        }

        // If the number of vecs is odd, save the last one for later.
        Value *last = nullptr;
        if (even_vecs.size() > odd_vecs.size()) {
            last = even_vecs.back();
            even_vecs.pop_back();
        }
        internal_assert(even_vecs.size() == odd_vecs.size());

        // Interleave the even and odd parts.
        Value *even = interleave_vectors(even_vecs);
        Value *odd = interleave_vectors(odd_vecs);

        if (last) {
            int result_elements = vec_elements*vecs.size();

            // Interleave even and odd, leaving a space for the last element.
            vector<int> indices(result_elements, -1);
            for (int i = 0, idx = 0; i < result_elements; i++) {
                if (i%vecs.size() < vecs.size() - 1) {
                    indices[i] = idx%2 == 0 ? idx/2 : idx/2 + vec_elements*even_vecs.size();
                    idx++;
                }
            }
            Value *even_odd = shuffle_vectors(even, odd, indices);

            // Interleave the last vector into the result.
            last = slice_vector(last, 0, result_elements);
            for (int i = 0; i < result_elements; i++) {
                if (i%vecs.size() < vecs.size() - 1) {
                    indices[i] = i;
                } else {
                    indices[i] = i/vecs.size() + result_elements;
                }
            }

            return shuffle_vectors(even_odd, last, indices);
        } else {
            return interleave_vectors({even, odd});
        }
    }
}

void CodeGen_LLVM::scalarize(Expr e) {
    llvm::Type *result_type = llvm_type_of(e.type());

    Value *result = UndefValue::get(result_type);

    for (int i = 0; i < e.type().lanes(); i++) {
        Value *v = codegen(extract_lane(e, i));
        result = builder->CreateInsertElement(result, v, ConstantInt::get(i32, i));
    }
    value = result;
}

void CodeGen_LLVM::visit(const Call *op) {
    internal_assert(op->call_type == Call::Extern ||
                    op->call_type == Call::ExternCPlusPlus ||
                    op->call_type == Call::Intrinsic ||
                    op->call_type == Call::PureExtern ||
                    op->call_type == Call::PureIntrinsic)
        << "Can only codegen extern calls and intrinsics\n";

    // Some call nodes are actually injected at various stages as a
    // cue for llvm to generate particular ops. In general these are
    // handled in the standard library, but ones with e.g. varying
    // types are handled here.
    if (op->is_intrinsic(Call::shuffle_vector)) {
        internal_assert((int) op->args.size() == 1 + op->type.lanes());
        vector<int> indices(op->type.lanes());
        for (size_t i = 0; i < indices.size(); i++) {
            const IntImm *idx = op->args[i+1].as<IntImm>();
            internal_assert(idx);
            internal_assert(idx->value >= 0 && idx->value <= op->args[0].type().lanes());
            indices[i] = idx->value;
        }
        Value *arg = codegen(op->args[0]);

        value = shuffle_vectors(arg, indices);

        if (op->type.is_scalar()) {
            value = builder->CreateExtractElement(value, ConstantInt::get(i32, 0));
        }

    } else if (op->is_intrinsic(Call::interleave_vectors)) {
        vector<Value *> args;
        args.reserve(op->args.size());
        for (Expr i : op->args) {
            args.push_back(codegen(i));
        }
        value = interleave_vectors(args);
    } else if (op->is_intrinsic(Call::debug_to_file)) {
        internal_assert(op->args.size() == 3);
        const StringImm *filename = op->args[0].as<StringImm>();
        internal_assert(filename) << "Malformed debug_to_file node\n";
        // Grab the function from the initial module
        llvm::Function *debug_to_file = module->getFunction("halide_debug_to_file");
        internal_assert(debug_to_file) << "Could not find halide_debug_to_file function in initial module\n";

        // Make the filename a global string constant
        Value *user_context = get_user_context();
        Value *char_ptr = codegen(Expr(filename));
        vector<Value *> args = {user_context, char_ptr, codegen(op->args[1])};

        Value *buffer = codegen(op->args[2]);
        buffer = builder->CreatePointerCast(buffer, buffer_t_type->getPointerTo());
        args.push_back(buffer);

        value = builder->CreateCall(debug_to_file, args);

    } else if (op->is_intrinsic(Call::bitwise_and)) {
        internal_assert(op->args.size() == 2);
        value = builder->CreateAnd(codegen(op->args[0]), codegen(op->args[1]));
    } else if (op->is_intrinsic(Call::bitwise_xor)) {
        internal_assert(op->args.size() == 2);
        value = builder->CreateXor(codegen(op->args[0]), codegen(op->args[1]));
    } else if (op->is_intrinsic(Call::bitwise_or)) {
        internal_assert(op->args.size() == 2);
        value = builder->CreateOr(codegen(op->args[0]), codegen(op->args[1]));
    } else if (op->is_intrinsic(Call::bitwise_not)) {
        internal_assert(op->args.size() == 1);
        value = builder->CreateNot(codegen(op->args[0]));
    } else if (op->is_intrinsic(Call::reinterpret)) {
        internal_assert(op->args.size() == 1);
        Type dst = op->type;
        Type src = op->args[0].type();
        llvm::Type *llvm_dst = llvm_type_of(dst);
        value = codegen(op->args[0]);
        if (src.is_handle() && !dst.is_handle()) {
            internal_assert(dst.is_uint() && dst.bits() == 64);

            // Handle -> UInt64
            llvm::DataLayout d(module.get());
            if (d.getPointerSize() == 4) {
                llvm::Type *intermediate = llvm_type_of(UInt(32, dst.lanes()));
                value = builder->CreatePtrToInt(value, intermediate);
                value = builder->CreateZExt(value, llvm_dst);
            } else if (d.getPointerSize() == 8) {
                value = builder->CreatePtrToInt(value, llvm_dst);
            } else {
                internal_error << "Pointer size is neither 4 nor 8 bytes\n";
            }

        } else if (dst.is_handle() && !src.is_handle()) {
            internal_assert(src.is_uint() && src.bits() == 64);

            // UInt64 -> Handle
            llvm::DataLayout d(module.get());
            if (d.getPointerSize() == 4) {
                llvm::Type *intermediate = llvm_type_of(UInt(32, src.lanes()));
                value = builder->CreateTrunc(value, intermediate);
                value = builder->CreateIntToPtr(value, llvm_dst);
            } else if (d.getPointerSize() == 8) {
                value = builder->CreateIntToPtr(value, llvm_dst);
            } else {
                internal_error << "Pointer size is neither 4 nor 8 bytes\n";
            }

        } else {
            value = builder->CreateBitCast(codegen(op->args[0]), llvm_dst);
        }
    } else if (op->is_intrinsic(Call::shift_left)) {
        internal_assert(op->args.size() == 2);
        value = builder->CreateShl(codegen(op->args[0]), codegen(op->args[1]));
    } else if (op->is_intrinsic(Call::shift_right)) {
        internal_assert(op->args.size() == 2);
        if (op->type.is_int()) {
            value = builder->CreateAShr(codegen(op->args[0]), codegen(op->args[1]));
        } else {
            value = builder->CreateLShr(codegen(op->args[0]), codegen(op->args[1]));
        }
    } else if (op->is_intrinsic(Call::abs)) {

        internal_assert(op->args.size() == 1);

        // Check if an appropriate vector abs for this type exists in the initial module
        Type t = op->args[0].type();
        string name = (t.is_float() ? "abs_f" : "abs_i") + std::to_string(t.bits());
        llvm::Function * builtin_abs =
            find_vector_runtime_function(name, op->type.lanes()).first;

        if (t.is_vector() && builtin_abs) {
            codegen(Call::make(op->type, name, op->args, Call::Extern));
        } else {
            // Generate select(x >= 0, x, -x) instead
            string x_name = unique_name('x');
            Expr x = Variable::make(op->args[0].type(), x_name);
            value = codegen(Let::make(x_name, op->args[0], select(x >= 0, x, -x)));
        }
    } else if (op->is_intrinsic(Call::absd)) {

        internal_assert(op->args.size() == 2);

        Expr a = op->args[0];
        Expr b = op->args[1];

        // Check if an appropriate vector abs for this type exists in the initial module
        Type t = a.type();
        string name;
        if (t.is_float()) {
            codegen(abs(a - b));
            return;
        } else if (t.is_int()) {
            name = "absd_i" + std::to_string(t.bits());
        } else {
            name = "absd_u" + std::to_string(t.bits());
        }

        llvm::Function *builtin_absd =
            find_vector_runtime_function(name, op->type.lanes()).first;

        if (t.is_vector() && builtin_absd) {
            codegen(Call::make(op->type, name, op->args, Call::Extern));
        } else {
            // Use a select instead
            string a_name = unique_name('a');
            string b_name = unique_name('b');
            Expr a_var = Variable::make(op->args[0].type(), a_name);
            Expr b_var = Variable::make(op->args[1].type(), b_name);
            codegen(Let::make(a_name, op->args[0],
                              Let::make(b_name, op->args[1],
                                        Select::make(a_var < b_var, b_var - a_var, a_var - b_var))));
        }
    } else if (op->is_intrinsic("div_round_to_zero")) {
        internal_assert(op->args.size() == 2);
        Value *a = codegen(op->args[0]);
        Value *b = codegen(op->args[1]);
        if (op->type.is_int()) {
            value = builder->CreateSDiv(a, b);
        } else if (op->type.is_uint()) {
            value = builder->CreateUDiv(a, b);
        } else {
            internal_error << "div_round_to_zero of non-integer type.\n";
        }
    } else if (op->is_intrinsic("mod_round_to_zero")) {
        internal_assert(op->args.size() == 2);
        Value *a = codegen(op->args[0]);
        Value *b = codegen(op->args[1]);
        if (op->type.is_int()) {
            value = builder->CreateSRem(a, b);
        } else if (op->type.is_uint()) {
            value = builder->CreateURem(a, b);
        } else {
            internal_error << "mod_round_to_zero of non-integer type.\n";
        }
    } else if (op->is_intrinsic(Call::copy_buffer_t)) {
        internal_assert(op->args.size() == 2);
        const int64_t *dims = as_const_int(op->args[1]);
        internal_assert(dims);
        // Make some memory for this buffer_t
        Value *dst = create_alloca_at_entry(buffer_t_type, 1);
        Value *dst_shape = create_alloca_at_entry(dimension_t_type, *dims);

        Value *src = codegen(op->args[0]);
        src = builder->CreatePointerCast(src, buffer_t_type->getPointerTo());
        Value *src_shape = buffer_dim_array(src);
        builder->CreateStore(builder->CreateLoad(src), dst);
        builder->CreateStore(dst_shape, buffer_dim_array_ptr(dst));
        for (int i = 0; i < *dims; i++) {
            Value *d = builder->CreateLoad(create_gep(dimension_t_type, src_shape, {i}));
            builder->CreateStore(d, create_gep(dimension_t_type, dst_shape, {i}));
        }
        value = dst;
    } else if (op->is_intrinsic(Call::copy_buffer_t)) {
        internal_assert(op->args.size() == 2);
        const int64_t *dims = as_const_int(op->args[1]);
        internal_assert(dims);
        // Make some memory for this buffer_t
        Value *dst = create_alloca_at_entry(buffer_t_type, 1);
        Value *dst_shape = create_alloca_at_entry(dimension_t_type, *dims);

        Value *src = codegen(op->args[0]);
        src = builder->CreatePointerCast(src, buffer_t_type->getPointerTo());
        Value *src_shape = buffer_dim_array(src);
        builder->CreateStore(builder->CreateLoad(src), dst);
        builder->CreateStore(dst_shape, buffer_dim_array_ptr(dst));
        for (int i = 0; i < *dims; i++) {
            Value *d = builder->CreateLoad(create_gep(dimension_t_type, src_shape, {i}));
            builder->CreateStore(d, create_gep(dimension_t_type, dst_shape, {i}));
        }
        value = dst;

    } else if (op->is_intrinsic(Call::create_buffer_t)) {
        int dims = (op->args.size() - 2) / 3;

        // Make some zero'd memory for this buffer_t
        Value *buffer = create_alloca_at_entry(buffer_t_type, 1, true);
        Value *shape = create_alloca_at_entry(dimension_t_type, dims, true);

        // Populate the fields
        internal_assert(op->args[0].type().is_handle())
            << "The first argument to create_buffer_t must be a Handle\n";
        Value *host = codegen(op->args[0]);
        host = builder->CreatePointerCast(host, i8->getPointerTo());
        builder->CreateStore(host, buffer_host_ptr(buffer));
        builder->CreateStore(shape, buffer_dim_array_ptr(buffer));
        builder->CreateStore(ConstantInt::get(i32, dims), buffer_dimensions_ptr(buffer));

        // Type check integer arguments
        for (size_t i = 2; i < op->args.size(); i++) {
            internal_assert(op->args[i].type() == Int(32))
                << "All arguments to create_buffer_t beyond the second must have type Int(32)\n";
        }

        // Second argument is used solely for its Type. Value is unimportant.
        Type t = op->args[1].type();
        builder->CreateStore(ConstantInt::get(i8, t.code()), buffer_type_code_ptr(buffer));
        builder->CreateStore(ConstantInt::get(i8, t.bits()), buffer_type_bits_ptr(buffer));
        builder->CreateStore(ConstantInt::get(i16, t.lanes()), buffer_type_lanes_ptr(buffer));

        for (int i = 0; i < dims; i++) {
            builder->CreateStore(codegen(op->args[i*3+2]), create_gep(dimension_t_type, shape, {i, 0}));
            builder->CreateStore(codegen(op->args[i*3+3]), create_gep(dimension_t_type, shape, {i, 1}));
            builder->CreateStore(codegen(op->args[i*3+4]), create_gep(dimension_t_type, shape, {i, 2}));
        }

        value = buffer;
    } else if (op->is_intrinsic(Call::extract_buffer_host)) {
        internal_assert(op->args.size() == 1);
        Value *buffer = codegen(op->args[0]);
        buffer = builder->CreatePointerCast(buffer, buffer_t_type->getPointerTo());
        value = buffer_host(buffer);
    } else if (op->is_intrinsic(Call::extract_buffer_min)) {
        internal_assert(op->args.size() == 2);
        const IntImm *idx = op->args[1].as<IntImm>();
        internal_assert(idx);
        Value *buffer = codegen(op->args[0]);
        buffer = builder->CreatePointerCast(buffer, buffer_t_type->getPointerTo());
        value = buffer_min(buffer, idx->value);
    } else if (op->is_intrinsic(Call::extract_buffer_max)) {
        internal_assert(op->args.size() == 2);
        const IntImm *idx = op->args[1].as<IntImm>();
        internal_assert(idx);
        Value *buffer = codegen(op->args[0]);
        buffer = builder->CreatePointerCast(buffer, buffer_t_type->getPointerTo());
        Value *extent = buffer_extent(buffer, idx->value);
        Value *min = buffer_min(buffer, idx->value);
        Value *max_plus_one = builder->CreateNSWAdd(min, extent);
        value = builder->CreateNSWSub(max_plus_one, ConstantInt::get(i32, 1));
    } else if (op->is_intrinsic(Call::rewrite_buffer)) {
        int dims = ((int)(op->args.size())-2)/3;
        internal_assert((int)(op->args.size()) == dims*3 + 2);

        Value *buffer = codegen(op->args[0]);

        // Rewrite the halide_buffer_t using the args
        // Arg 1 is only used for its type
        Type t = op->args[1].type();
        builder->CreateStore(ConstantInt::get(i8, t.code()), buffer_type_code_ptr(buffer));
        builder->CreateStore(ConstantInt::get(i8, t.bits()), buffer_type_bits_ptr(buffer));
        builder->CreateStore(ConstantInt::get(i16, t.lanes()), buffer_type_lanes_ptr(buffer));

        builder->CreateStore(ConstantInt::get(i32, dims), buffer_dimensions_ptr(buffer));

        for (int i = 0; i < dims; i++) {
            builder->CreateStore(codegen(op->args[i*3+2]), buffer_min_ptr(buffer, i));
            builder->CreateStore(codegen(op->args[i*3+3]), buffer_extent_ptr(buffer, i));
            builder->CreateStore(codegen(op->args[i*3+4]), buffer_stride_ptr(buffer, i));
        }

        // From the point of view of the continued code (a containing assert stmt), this returns true.
        value = codegen(const_true());
    } else if (op->is_intrinsic(Call::set_host_dirty)) {
        internal_assert(op->args.size() == 1);
        Value *buffer = codegen(op->args[0]);
        buffer_set_flag(buffer, halide_buffer_t::flag_host_dirty, true);
        value = ConstantInt::get(i32, 0);
    } else if (op->is_intrinsic(Call::set_device_dirty)) {
        internal_assert(op->args.size() == 1);
        Value *buffer = codegen(op->args[0]);
        buffer_set_flag(buffer, halide_buffer_t::flag_device_dirty, true);
        value = ConstantInt::get(i32, 0);
    } else if (op->is_intrinsic(Call::null_handle)) {
        internal_assert(op->args.size() == 0) << "null_handle takes no arguments\n";
        internal_assert(op->type.is_handle()) << "null_handle must return a Handle type\n";
        value = ConstantPointerNull::get(i8->getPointerTo());
    } else if (op->is_intrinsic(Call::address_of)) {
        internal_assert(op->args.size() == 1) << "address_of takes one argument\n";
        internal_assert(op->type.is_handle()) << "address_of must return a Handle type\n";
        const Load *load = op->args[0].as<Load>();
        internal_assert(load) << "The sole argument to address_of must be a Load node\n";
        internal_assert(load->index.type().is_scalar()) << "Can't take the address of a vector load\n";

        value = codegen_buffer_pointer(load->name, load->type, load->index);

    } else if (op->is_intrinsic(Call::trace) ||
               op->is_intrinsic(Call::trace_expr)) {

        int int_args = (int)(op->args.size()) - 5;
        internal_assert(int_args >= 0);

        // Make a global string for the func name. Should be the same for all lanes.
        Value *name = codegen(unbroadcast(op->args[0]));

        // Codegen the event type. Should be the same for all lanes.
        Value *event_type = codegen(unbroadcast(op->args[1]));

        // Codegen the buffer id
        Expr id = op->args[2];
        Value *realization_id;
        if (id.as<Broadcast>()) {
            realization_id = codegen(unbroadcast(id));
        } else {
            realization_id = codegen(id);
        }

        // Codegen the value index. Should be the same for all lanes.
        Value *value_index = codegen(unbroadcast(op->args[3]));

        // Allocate and populate a stack entry for the value arg
        Type type = op->args[4].type();
        Value *value_stored_array = create_alloca_at_entry(llvm_type_of(type), 1);
        Value *value_stored = codegen(op->args[4]);
        builder->CreateStore(value_stored, value_stored_array);
        value_stored_array = builder->CreatePointerCast(value_stored_array, i8->getPointerTo());

        // Allocate and populate a stack array for the integer args
        Value *coords;
        if (int_args > 0) {
            llvm::Type *coords_type = llvm_type_of(op->args[5].type());
            coords = create_alloca_at_entry(coords_type, int_args);
            for (int i = 0; i < int_args; i++) {
                Value *coord_ptr =
                    builder->CreateConstInBoundsGEP1_32(
#if LLVM_VERSION >= 37
                        coords_type,
#endif
                        coords,
                        i);
                builder->CreateStore(codegen(op->args[5+i]), coord_ptr);
            }
            coords = builder->CreatePointerCast(coords, i32->getPointerTo());
        } else {
            coords = Constant::getNullValue(i32->getPointerTo());
        }

        StructType *trace_event_type = module->getTypeByName("struct.halide_trace_event");
        user_assert(trace_event_type) << "The module being generated does not support tracing.\n";
        Value *trace_event = create_alloca_at_entry(trace_event_type, 1);

        Value *members[10] = {
            name,
            event_type,
            realization_id,
            ConstantInt::get(i32, type.code()),
            ConstantInt::get(i32, type.bits()),
            ConstantInt::get(i32, type.lanes()),
            value_index,
            value_stored_array,
            ConstantInt::get(i32, int_args * type.lanes()),
            coords};

        for (size_t i = 0; i < sizeof(members)/sizeof(members[0]); i++) {
            Value *field_ptr =
                builder->CreateConstInBoundsGEP2_32(
#if LLVM_VERSION >= 37
                    trace_event_type,
#endif
                    trace_event,
                    0,
                    i);
            builder->CreateStore(members[i], field_ptr);
        }

        // Call the runtime function
        vector<Value *> args(2);
        args[0] = get_user_context();
        args[1] = trace_event;

        llvm::Function *trace_fn = module->getFunction("halide_trace");
        internal_assert(trace_fn);

        value = builder->CreateCall(trace_fn, args);

        if (op->is_intrinsic(Call::trace_expr)) {
            value = value_stored;
        }

    } else if (op->is_intrinsic(Call::lerp)) {
        internal_assert(op->args.size() == 3);
        value = codegen(lower_lerp(op->args[0], op->args[1], op->args[2]));
    } else if (op->is_intrinsic(Call::popcount)) {
        internal_assert(op->args.size() == 1);
        std::vector<llvm::Type*> arg_type(1);
        arg_type[0] = llvm_type_of(op->args[0].type());
        llvm::Function *fn = Intrinsic::getDeclaration(module.get(), Intrinsic::ctpop, arg_type);
        CallInst *call = builder->CreateCall(fn, codegen(op->args[0]));
        value = call;
    } else if (op->is_intrinsic(Call::count_leading_zeros) ||
               op->is_intrinsic(Call::count_trailing_zeros)) {
        internal_assert(op->args.size() == 1);
        std::vector<llvm::Type*> arg_type(1);
        arg_type[0] = llvm_type_of(op->args[0].type());
        llvm::Function *fn = Intrinsic::getDeclaration(module.get(),
                                                       (op->is_intrinsic(Call::count_leading_zeros)) ? Intrinsic::ctlz :
                                                       Intrinsic::cttz,
                                                       arg_type);
        llvm::Value *zero_is_not_undef = llvm::ConstantInt::getFalse(*context);
        llvm::Value *args[2] = { codegen(op->args[0]), zero_is_not_undef };
        CallInst *call = builder->CreateCall(fn, args);
        value = call;
    } else if (op->is_intrinsic(Call::return_second)) {
        internal_assert(op->args.size() == 2);
        codegen(op->args[0]);
        value = codegen(op->args[1]);
    } else if (op->is_intrinsic(Call::if_then_else)) {
        if (op->type.is_vector()) {
            scalarize(op);

        } else {

            internal_assert(op->args.size() == 3);

            BasicBlock *true_bb = BasicBlock::Create(*context, "true_bb", function);
            BasicBlock *false_bb = BasicBlock::Create(*context, "false_bb", function);
            BasicBlock *after_bb = BasicBlock::Create(*context, "after_bb", function);
            builder->CreateCondBr(codegen(op->args[0]), true_bb, false_bb);
            builder->SetInsertPoint(true_bb);
            Value *true_value = codegen(op->args[1]);
            builder->CreateBr(after_bb);

            builder->SetInsertPoint(false_bb);
            Value *false_value = codegen(op->args[2]);
            builder->CreateBr(after_bb);

            builder->SetInsertPoint(after_bb);

            PHINode *phi = builder->CreatePHI(true_value->getType(), 2);
            phi->addIncoming(true_value, true_bb);
            phi->addIncoming(false_value, false_bb);

            value = phi;
        }
    } else if (op->is_intrinsic(Call::make_struct)) {
        if (op->type.is_vector()) {
            // Make a vector-of-structs
            scalarize(op);
        } else {
            // Codegen each element.
            assert(!op->args.empty());
            vector<llvm::Value *> args(op->args.size());
            vector<llvm::Type *> types(op->args.size());
            for (size_t i = 0; i < op->args.size(); i++) {
                args[i] = codegen(op->args[i]);
                types[i] = args[i]->getType();
            }

            // Create an struct on the stack.
            StructType *struct_t = StructType::create(types);
            Value *ptr = create_alloca_at_entry(struct_t, 1);

            // Put the elements in the struct.
            for (size_t i = 0; i < args.size(); i++) {
                Value *field_ptr =
                    builder->CreateConstInBoundsGEP2_32(
#if LLVM_VERSION >= 37
                        struct_t,
#endif
                        ptr,
                        0,
                        i);
                builder->CreateStore(args[i], field_ptr);
            }

            value = ptr;
        }

    } else if (op->is_intrinsic(Call::stringify)) {
        assert(!op->args.empty());

        if (op->type.is_vector()) {
            scalarize(op);
        } else {

            // Compute the maximum possible size of the message.
            int buf_size = 1; // One for the terminating zero.
            for (size_t i = 0; i < op->args.size(); i++) {
                Type t = op->args[i].type();
                if (op->args[i].as<StringImm>()) {
                    buf_size += op->args[i].as<StringImm>()->value.size();
                } else if (t.is_int() || t.is_uint()) {
                    buf_size += 19; // 2^64 = 18446744073709551616
                } else if (t.is_float()) {
                    if (t.bits() == 32) {
                        buf_size += 47; // %f format of max negative float
                    } else {
                        buf_size += 14; // Scientific notation with 6 decimal places.
                    }
                } else {
                    internal_assert(t.is_handle());
                    buf_size += 18; // 0x0123456789abcdef
                }
            }
            // Round up to a multiple of 16 bytes.
            buf_size = ((buf_size + 15)/16)*16;

            // Clamp to at most 8k.
            if (buf_size > 8192) buf_size = 8192;

            // Allocate a stack array to hold the message.
            llvm::Value *buf = create_alloca_at_entry(i8, buf_size);

            llvm::Value *dst = buf;
            llvm::Value *buf_end = builder->CreateConstGEP1_32(buf, buf_size);

            llvm::Function *append_string  = module->getFunction("halide_string_to_string");
            llvm::Function *append_int64   = module->getFunction("halide_int64_to_string");
            llvm::Function *append_uint64  = module->getFunction("halide_uint64_to_string");
            llvm::Function *append_double  = module->getFunction("halide_double_to_string");
            llvm::Function *append_pointer = module->getFunction("halide_pointer_to_string");

            internal_assert(append_string);
            internal_assert(append_int64);
            internal_assert(append_uint64);
            internal_assert(append_double);
            internal_assert(append_pointer);

            for (size_t i = 0; i < op->args.size(); i++) {
                const StringImm *s = op->args[i].as<StringImm>();
                Type t = op->args[i].type();
                internal_assert(t.lanes() == 1);
                vector<Value *> call_args(2);
                call_args[0] = dst;
                call_args[1] = buf_end;

                if (s) {
                    call_args.push_back(codegen(op->args[i]));
                    dst = builder->CreateCall(append_string, call_args);
                } else if (t.is_int()) {
                    call_args.push_back(codegen(Cast::make(Int(64), op->args[i])));
                    call_args.push_back(ConstantInt::get(i32, 1));
                    dst = builder->CreateCall(append_int64, call_args);
                } else if (t.is_uint()) {
                    call_args.push_back(codegen(Cast::make(UInt(64), op->args[i])));
                    call_args.push_back(ConstantInt::get(i32, 1));
                    dst = builder->CreateCall(append_uint64, call_args);
                } else if (t.is_float()) {
                    call_args.push_back(codegen(Cast::make(Float(64), op->args[i])));
                    // Use scientific notation for doubles
                    call_args.push_back(ConstantInt::get(i32, t.bits() == 64 ? 1 : 0));
                    dst = builder->CreateCall(append_double, call_args);
                } else {
                    internal_assert(t.is_handle());
                    call_args.push_back(codegen(op->args[i]));
                    dst = builder->CreateCall(append_pointer, call_args);
                }
            }
            value = buf;
        }
    } else if (op->is_intrinsic(Call::memoize_expr)) {
        // Used as an annotation for caching, should be invisible to
        // codegen. Ignore arguments beyond the first as they are only
        // used in the cache key.
        internal_assert(op->args.size() > 0);
        value = codegen(op->args[0]);
    } else if (op->is_intrinsic(Call::copy_memory)) {
        value = builder->CreateMemCpy(codegen(op->args[0]),
                                      codegen(op->args[1]),
                                      codegen(op->args[2]), 0);
    } else if (op->is_intrinsic(Call::register_destructor)) {
        internal_assert(op->args.size() == 2);
        const StringImm *fn = op->args[0].as<StringImm>();
        internal_assert(fn);
        Expr arg = op->args[1];
        internal_assert(arg.type().is_handle());
        llvm::Function *f = module->getFunction(fn->value);
        if (!f) {
            llvm::Type *arg_types[] = {i8->getPointerTo(), i8->getPointerTo()};
            FunctionType *func_t = FunctionType::get(void_t, arg_types, false);
            f = llvm::Function::Create(func_t, llvm::Function::ExternalLinkage, fn->value, module.get());
            f->setCallingConv(CallingConv::C);
        }
        register_destructor(f, codegen(arg), Always);
    } else if (op->call_type == Call::Intrinsic ||
               op->call_type == Call::PureIntrinsic) {
        internal_error << "Unknown intrinsic: " << op->name << "\n";
    } else if (op->call_type == Call::PureExtern && op->name == "pow_f32") {
        internal_assert(op->args.size() == 2);
        Expr x = op->args[0];
        Expr y = op->args[1];
        Expr e = Internal::halide_exp(Internal::halide_log(x) * y);
        e.accept(this);
    } else if (op->call_type == Call::PureExtern && op->name == "log_f32") {
        internal_assert(op->args.size() == 1);
        Expr e = Internal::halide_log(op->args[0]);
        e.accept(this);
    } else if (op->call_type == Call::PureExtern && op->name == "exp_f32") {
        internal_assert(op->args.size() == 1);
        Expr e = Internal::halide_exp(op->args[0]);
        e.accept(this);
    } else if (op->call_type == Call::PureExtern &&
               (op->name == "is_nan_f32" || op->name == "is_nan_f64")) {
        internal_assert(op->args.size() == 1);
        Value *a = codegen(op->args[0]);
        value = builder->CreateFCmpUNO(a, a);
    } else {
        // It's an extern call.

        std::string name;
        if (op->call_type == Call::ExternCPlusPlus) {
            user_assert(get_target().has_feature(Target::CPlusPlusMangling)) <<
                "Target must specify C++ name mangling (\"c_plus_plus_name_mangling\") in order to call C++ externs. (" <<
                op->name << ")\n";

            std::vector<std::string> namespaces;
            name = extract_namespaces(op->name, namespaces);
            std::vector<ExternFuncArgument> mangle_args;
            for (const auto &arg : op->args) {
                mangle_args.push_back(ExternFuncArgument(arg));
            }
            name = cplusplus_function_mangled_name(name, namespaces, op->type, mangle_args, get_target());
        } else {
            name = op->name;
        }

        // Codegen the args
        vector<Value *> args(op->args.size());
        for (size_t i = 0; i < op->args.size(); i++) {
            args[i] = codegen(op->args[i]);
        }

        llvm::Function *fn = module->getFunction(name);

        llvm::Type *result_type = llvm_type_of(op->type);

        // Add a user context arg as needed. It's never a vector.
        bool takes_user_context = function_takes_user_context(op->name);
        if (takes_user_context) {
            internal_assert(fn) << "External function " << op->name << "is marked as taking user_context, but is not in the runtime module. Check if runtime_api.cpp needs to be rebuilt.\n";
            debug(4) << "Adding user_context to " << op->name << " args\n";
            args.insert(args.begin(), get_user_context());
        }

        // If we can't find it, declare it extern "C"
        if (!fn) {
            vector<llvm::Type *> arg_types(args.size());
            for (size_t i = 0; i < args.size(); i++) {
                arg_types[i] = args[i]->getType();
                if (arg_types[i]->isVectorTy()) {
                    VectorType *vt = dyn_cast<VectorType>(arg_types[i]);
                    arg_types[i] = vt->getElementType();
                }
            }

            llvm::Type *scalar_result_type = result_type;
            if (result_type->isVectorTy()) {
                VectorType *vt = dyn_cast<VectorType>(result_type);
                scalar_result_type = vt->getElementType();
            }

            FunctionType *func_t = FunctionType::get(scalar_result_type, arg_types, false);

            fn = llvm::Function::Create(func_t, llvm::Function::ExternalLinkage, name, module.get());
            fn->setCallingConv(CallingConv::C);
            debug(4) << "Did not find " << op->name << ". Declared it extern \"C\".\n";
        } else {
            debug(4) << "Found " << op->name << "\n";

            // TODO: Say something more accurate here as there is now
            // partial information in the handle_type field, but it is
            // not clear it can be matched to the LLVM types and it is
            // not always there.
            // Halide's type system doesn't preserve pointer types
            // correctly (they just get called "Handle()"), so we may
            // need to pointer cast to the appropriate type. Only look at
            // fixed params (not varags) in llvm function.
            FunctionType *func_t = fn->getFunctionType();
            for (size_t i = takes_user_context ? 1 : 0;
                 i < std::min(args.size(), (size_t)(func_t->getNumParams()));
                 i++) {
                Expr halide_arg = takes_user_context ? op->args[i-1] : op->args[i];
                if (halide_arg.type().is_handle()) {
                    llvm::Type *t = func_t->getParamType(i);

                    // Widen to vector-width as needed. If the
                    // function doesn't actually take a vector,
                    // individual lanes will be extracted below.
                    if (halide_arg.type().is_vector() &&
                        !t->isVectorTy()) {
                        t = VectorType::get(t, halide_arg.type().lanes());
                    }

                    if (t != args[i]->getType()) {
                        debug(4) << "Pointer casting argument to extern call: "
                                 << halide_arg << "\n";
                        args[i] = builder->CreatePointerCast(args[i], t);
                    }
                }
            }
        }

        if (op->type.is_scalar()) {
            CallInst *call = builder->CreateCall(fn, args);
            if (op->is_pure()) {
                call->setDoesNotAccessMemory();
            }
            call->setDoesNotThrow();
            value = call;
        } else {

            // Check if a vector version of the function already
            // exists at some useful width.
            pair<llvm::Function *, int> vec =
                find_vector_runtime_function(name, op->type.lanes());
            llvm::Function *vec_fn = vec.first;
            int w = vec.second;

            if (vec_fn) {
                value = call_intrin(llvm_type_of(op->type), w,
                                    vec_fn->getName(), args);
            } else {

                // No vector version found. Scalarize. Extract each simd
                // lane in turn and do one scalar call to the function.
                value = UndefValue::get(result_type);
                for (int i = 0; i < op->type.lanes(); i++) {
                    Value *idx = ConstantInt::get(i32, i);
                    vector<Value *> arg_lane(args.size());
                    for (size_t j = 0; j < args.size(); j++) {
                        if (args[j]->getType()->isVectorTy()) {
                            arg_lane[j] = builder->CreateExtractElement(args[j], idx);
                        } else {
                            arg_lane[j] = args[j];
                        }
                    }
                    CallInst *call = builder->CreateCall(fn, arg_lane);
                    if (op->is_pure()) {
                        call->setDoesNotAccessMemory();
                    }
                    call->setDoesNotThrow();
                    if (!call->getType()->isVoidTy()) {
                        value = builder->CreateInsertElement(value, call, idx);
                    } // otherwise leave it as undef.
                }
            }
        }
    }
}

void CodeGen_LLVM::visit(const Let *op) {
    sym_push(op->name, codegen(op->value));
    if (op->value.type() == Int(32)) {
        alignment_info.push(op->name, modulus_remainder(op->value, alignment_info));
    }
    value = codegen(op->body);
    if (op->value.type() == Int(32)) {
        alignment_info.pop(op->name);
    }
    sym_pop(op->name);
}

void CodeGen_LLVM::visit(const LetStmt *op) {
    sym_push(op->name, codegen(op->value));

    if (op->value.type() == Int(32)) {
        alignment_info.push(op->name, modulus_remainder(op->value, alignment_info));
    }

    codegen(op->body);

    if (op->value.type() == Int(32)) {
        alignment_info.pop(op->name);
    }

    sym_pop(op->name);
}

void CodeGen_LLVM::visit(const AssertStmt *op) {
    create_assertion(codegen(op->condition), op->message);
}

Constant *CodeGen_LLVM::create_string_constant(const string &s) {
    map<string, Constant *>::iterator iter = string_constants.find(s);
    if (iter == string_constants.end()) {
        // Add a trailing \0
        vector<char> data;
        data.reserve(s.size()+1);
        data.insert(data.end(), s.begin(), s.end());
        data.push_back(0);
        Constant *val = create_constant_binary_blob(&data[0], data.size(), "str");
        string_constants[s] = val;
        return val;
    } else {
        return iter->second;
    }
}

Constant *CodeGen_LLVM::create_constant_binary_blob(const void *data, size_t bytes, const string &name) {

    llvm::Type *type = ArrayType::get(i8, bytes);
    GlobalVariable *global = new GlobalVariable(*module, type,
                                                true, GlobalValue::PrivateLinkage,
                                                0, name);
    ArrayRef<unsigned char> data_array((const unsigned char *)data, bytes);
    global->setInitializer(ConstantDataArray::get(*context, data_array));
    global->setAlignment(32);

    Constant *zero = ConstantInt::get(i32, 0);
    Constant *zeros[] = {zero, zero};
#if LLVM_VERSION >= 37
    Constant *ptr = ConstantExpr::getInBoundsGetElementPtr(type, global, zeros);
#else
    Constant *ptr = ConstantExpr::getInBoundsGetElementPtr(global, zeros);
#endif
    return ptr;
}

void CodeGen_LLVM::create_assertion(Value *cond, Expr message, llvm::Value *error_code) {

    internal_assert(!message.defined() || message.type() == Int(32))
        << "Assertion result is not an int: " << message;

    if (target.has_feature(Target::NoAsserts)) return;

    // If the condition is a vector, fold it down to a scalar
    VectorType *vt = dyn_cast<VectorType>(cond->getType());
    if (vt) {
        Value *scalar_cond = builder->CreateExtractElement(cond, ConstantInt::get(i32, 0));
        for (unsigned i = 1; i < vt->getNumElements(); i++) {
            Value *lane = builder->CreateExtractElement(cond, ConstantInt::get(i32, i));
            scalar_cond = builder->CreateAnd(scalar_cond, lane);
        }
        cond = scalar_cond;
    }

    // Make a new basic block for the assert
    BasicBlock *assert_fails_bb = BasicBlock::Create(*context, "assert failed", function);
    BasicBlock *assert_succeeds_bb = BasicBlock::Create(*context, "assert succeeded", function);

    // If the condition fails, enter the assert body, otherwise, enter the block after
    builder->CreateCondBr(cond, assert_succeeds_bb, assert_fails_bb, very_likely_branch);

    // Build the failure case
    builder->SetInsertPoint(assert_fails_bb);

    // Call the error handler
    if (!error_code) error_code = codegen(message);

    return_with_error_code(error_code);

    // Continue on using the success case
    builder->SetInsertPoint(assert_succeeds_bb);
}

void CodeGen_LLVM::return_with_error_code(llvm::Value *error_code) {
    // Branch to the destructor block, which cleans up and then bails out.
    BasicBlock *dtors = get_destructor_block();

    // Hook up our error code to the phi node that the destructor block starts with.
    PHINode *phi = dyn_cast<PHINode>(dtors->begin());
    internal_assert(phi) << "The destructor block is supposed to start with a phi node\n";
    phi->addIncoming(error_code, builder->GetInsertBlock());

    builder->CreateBr(get_destructor_block());
}

void CodeGen_LLVM::visit(const ProducerConsumer *op) {
    BasicBlock *produce = BasicBlock::Create(*context, std::string("produce ") + op->name, function);
    builder->CreateBr(produce);
    builder->SetInsertPoint(produce);
    codegen(op->produce);

    if (op->update.defined()) {
        BasicBlock *update = BasicBlock::Create(*context, std::string("update ") + op->name, function);
        builder->CreateBr(update);
        builder->SetInsertPoint(update);
        codegen(op->update);
    }

    BasicBlock *consume = BasicBlock::Create(*context, std::string("consume ") + op->name, function);
    builder->CreateBr(consume);
    builder->SetInsertPoint(consume);
    codegen(op->consume);
}

void CodeGen_LLVM::visit(const For *op) {
    Value *min = codegen(op->min);
    Value *extent = codegen(op->extent);

    if (op->for_type == ForType::Serial) {
        Value *max = builder->CreateNSWAdd(min, extent);

        BasicBlock *preheader_bb = builder->GetInsertBlock();

        // Make a new basic block for the loop
        BasicBlock *loop_bb = BasicBlock::Create(*context, std::string("for ") + op->name, function);
        // Create the block that comes after the loop
        BasicBlock *after_bb = BasicBlock::Create(*context, std::string("end for ") + op->name, function);

        // If min < max, fall through to the loop bb
        Value *enter_condition = builder->CreateICmpSLT(min, max);
        builder->CreateCondBr(enter_condition, loop_bb, after_bb, very_likely_branch);
        builder->SetInsertPoint(loop_bb);

        // Make our phi node.
        PHINode *phi = builder->CreatePHI(i32, 2);
        phi->addIncoming(min, preheader_bb);

        // Within the loop, the variable is equal to the phi value
        sym_push(op->name, phi);

        // Emit the loop body
        codegen(op->body);

        // Update the counter
        Value *next_var = builder->CreateNSWAdd(phi, ConstantInt::get(i32, 1));

        // Add the back-edge to the phi node
        phi->addIncoming(next_var, builder->GetInsertBlock());

        // Maybe exit the loop
        Value *end_condition = builder->CreateICmpNE(next_var, max);
        builder->CreateCondBr(end_condition, loop_bb, after_bb);

        builder->SetInsertPoint(after_bb);

        // Pop the loop variable from the scope
        sym_pop(op->name);
    } else if (op->for_type == ForType::Parallel) {

        debug(3) << "Entering parallel for loop over " << op->name << "\n";

        // Find every symbol that the body of this loop refers to
        // and dump it into a closure
        Closure closure(op->body, op->name);

        // Allocate a closure
        StructType *closure_t = build_closure_type(closure, buffer_t_type, context);
        Value *ptr = create_alloca_at_entry(closure_t, 1);

        // Fill in the closure
        pack_closure(closure_t, ptr, closure, symbol_table, buffer_t_type, builder);

        // Make a new function that does one iteration of the body of the loop
        llvm::Type *voidPointerType = (llvm::Type *)(i8->getPointerTo());
        llvm::Type *args_t[] = {voidPointerType, i32, voidPointerType};
        FunctionType *func_t = FunctionType::get(i32, args_t, false);
        llvm::Function *containing_function = function;
        function = llvm::Function::Create(func_t, llvm::Function::InternalLinkage,
                                          "par_for_" + function->getName() + "_" + op->name, module.get());
        function->setDoesNotAlias(3);

        // Make the initial basic block and jump the builder into the new function
        IRBuilderBase::InsertPoint call_site = builder->saveIP();
        BasicBlock *block = BasicBlock::Create(*context, "entry", function);
        builder->SetInsertPoint(block);

        // Get the user context value before swapping out the symbol table.
        Value *user_context = get_user_context();

        // Save the destructor block
        BasicBlock *parent_destructor_block = destructor_block;
        destructor_block = nullptr;

        // Make a new scope to use
        Scope<Value *> saved_symbol_table;
        symbol_table.swap(saved_symbol_table);

        // Get the function arguments

        // The user context is first argument of the function; it's
        // important that we override the name to be "__user_context",
        // since the LLVM function has a random auto-generated name for
        // this argument.
        llvm::Function::arg_iterator iter = function->arg_begin();
        sym_push("__user_context", iterator_to_pointer(iter));

        // Next is the loop variable.
        ++iter;
        sym_push(op->name, iterator_to_pointer(iter));

        // The closure pointer is the third and last argument.
        ++iter;
        iter->setName("closure");
        Value *closure_handle = builder->CreatePointerCast(iterator_to_pointer(iter),
                                                           closure_t->getPointerTo());
        // Load everything from the closure into the new scope
        unpack_closure(closure, symbol_table, closure_t, closure_handle, builder);

        // Generate the new function body
        codegen(op->body);

        // Return success
        return_with_error_code(ConstantInt::get(i32, 0));

        // Move the builder back to the main function and call do_par_for
        builder->restoreIP(call_site);
        llvm::Function *do_par_for = module->getFunction("halide_do_par_for");
        internal_assert(do_par_for) << "Could not find halide_do_par_for in initial module\n";
        do_par_for->setDoesNotAlias(5);
        //do_par_for->setDoesNotCapture(5);
        ptr = builder->CreatePointerCast(ptr, i8->getPointerTo());
        Value *args[] = {user_context, function, min, extent, ptr};
        debug(4) << "Creating call to do_par_for\n";
        Value *result = builder->CreateCall(do_par_for, args);

        debug(3) << "Leaving parallel for loop over " << op->name << "\n";

        // Now restore the scope
        symbol_table.swap(saved_symbol_table);
        function = containing_function;

        // Restore the destructor block
        destructor_block = parent_destructor_block;

        // Check for success
        Value *did_succeed = builder->CreateICmpEQ(result, ConstantInt::get(i32, 0));
        create_assertion(did_succeed, Expr(), result);

    } else {
        internal_error << "Unknown type of For node. Only Serial and Parallel For nodes should survive down to codegen.\n";
    }
}

void CodeGen_LLVM::visit(const Store *op) {
    // Even on 32-bit systems, Handles are treated as 64-bit in
    // memory, so convert stores of handles to stores of uint64_ts.
    if (op->value.type().is_handle()) {
        Expr v = reinterpret(UInt(64, op->value.type().lanes()), op->value);
        codegen(Store::make(op->name, v, op->index, op->param));
        return;
    }

    Halide::Type value_type = op->value.type();
    Value *val = codegen(op->value);
    bool is_external = (external_buffer.find(op->name) != external_buffer.end());
    // Scalar
    if (value_type.is_scalar()) {
        Value *ptr = codegen_buffer_pointer(op->name, value_type, op->index);
        StoreInst *store = builder->CreateAlignedStore(val, ptr, value_type.bytes());
        add_tbaa_metadata(store, op->name, op->index);
    } else {
        int alignment = value_type.bytes();
        const Ramp *ramp = op->index.as<Ramp>();
        if (ramp && is_one(ramp->stride)) {

            int native_bits = native_vector_bits();
            int native_bytes = native_bits / 8;

            // Boost the alignment if possible, up to the native vector width.
            ModulusRemainder mod_rem = modulus_remainder(ramp->base, alignment_info);
            while ((mod_rem.remainder & 1) == 0 &&
                       (mod_rem.modulus & 1) == 0 &&
                       alignment < native_bytes) {
                    mod_rem.modulus /= 2;
                    mod_rem.remainder /= 2;
                    alignment *= 2;
            }

            // If it is an external buffer, then we cannot assume that the host pointer
            // is aligned to at least the native vector width. However, we may be able to do
            // better than just assuming that it is unaligned.
            if (is_external && op->param.defined()) {
                int host_alignment = op->param.host_alignment();
                alignment = gcd(alignment, host_alignment);
            }

            // For dense vector stores wider than the native vector
            // width, bust them up into native vectors.
            int store_lanes = value_type.lanes();
            int native_lanes = native_bits / value_type.bits();

            for (int i = 0; i < store_lanes; i += native_lanes) {
                int slice_lanes = std::min(native_lanes, store_lanes - i);
                Expr slice_base = simplify(ramp->base + i);
                Expr slice_index = slice_lanes == 1 ? slice_base : Ramp::make(slice_base, 1, slice_lanes);
                Value *slice_val = slice_vector(val, i, slice_lanes);
                Value *elt_ptr = codegen_buffer_pointer(op->name, value_type.element_of(), slice_base);
                Value *vec_ptr = builder->CreatePointerCast(elt_ptr, slice_val->getType()->getPointerTo());
                StoreInst *store = builder->CreateAlignedStore(slice_val, vec_ptr, alignment);
                add_tbaa_metadata(store, op->name, slice_index);
            }
        } else if (ramp) {
            Type ptr_type = value_type.element_of();
            Value *ptr = codegen_buffer_pointer(op->name, ptr_type, ramp->base);
            const IntImm *const_stride = ramp->stride.as<IntImm>();
            Value *stride = codegen(ramp->stride);
            // Scatter without generating the indices as a vector
            for (int i = 0; i < ramp->lanes; i++) {
                Constant *lane = ConstantInt::get(i32, i);
                Value *v = builder->CreateExtractElement(val, lane);
                if (const_stride) {
                    // Use a constant offset from the base pointer
                    Value *p =
                        builder->CreateConstInBoundsGEP1_32(
#if LLVM_VERSION >= 37
                            llvm_type_of(ptr_type),
#endif
                            ptr,
                            const_stride->value * i);
                    StoreInst *store = builder->CreateStore(v, p);
                    add_tbaa_metadata(store, op->name, op->index);
                } else {
                    // Increment the pointer by the stride for each element
                    StoreInst *store = builder->CreateStore(v, ptr);
                    add_tbaa_metadata(store, op->name, op->index);
                    ptr = builder->CreateInBoundsGEP(ptr, stride);
                }
            }
        } else {
            // Scatter
            Value *index = codegen(op->index);
            for (int i = 0; i < value_type.lanes(); i++) {
                Value *lane = ConstantInt::get(i32, i);
                Value *idx = builder->CreateExtractElement(index, lane);
                Value *v = builder->CreateExtractElement(val, lane);
                Value *ptr = codegen_buffer_pointer(op->name, value_type.element_of(), idx);
                StoreInst *store = builder->CreateStore(v, ptr);
                add_tbaa_metadata(store, op->name, op->index);
            }
        }
    }

}


void CodeGen_LLVM::visit(const Block *op) {
    codegen(op->first);
    if (op->rest.defined()) codegen(op->rest);
}

void CodeGen_LLVM::visit(const Realize *op) {
    internal_error << "Realize encountered during codegen\n";
}

void CodeGen_LLVM::visit(const Provide *op) {
    internal_error << "Provide encountered during codegen\n";
}

void CodeGen_LLVM::visit(const IfThenElse *op) {
    BasicBlock *true_bb = BasicBlock::Create(*context, "true_bb", function);
    BasicBlock *false_bb = BasicBlock::Create(*context, "false_bb", function);
    BasicBlock *after_bb = BasicBlock::Create(*context, "after_bb", function);
    builder->CreateCondBr(codegen(op->condition), true_bb, false_bb);

    builder->SetInsertPoint(true_bb);
    codegen(op->then_case);
    builder->CreateBr(after_bb);

    builder->SetInsertPoint(false_bb);
    if (op->else_case.defined()) {
        codegen(op->else_case);
    }
    builder->CreateBr(after_bb);

    builder->SetInsertPoint(after_bb);
}

void CodeGen_LLVM::visit(const Evaluate *op) {
    codegen(op->value);

    // Discard result
    value = nullptr;
}

Value *CodeGen_LLVM::create_alloca_at_entry(llvm::Type *t, int n, bool zero_initialize, const string &name) {
    IRBuilderBase::InsertPoint here = builder->saveIP();
    BasicBlock *entry = &builder->GetInsertBlock()->getParent()->getEntryBlock();
    if (entry->empty()) {
        builder->SetInsertPoint(entry);
    } else {
        builder->SetInsertPoint(entry, entry->getFirstInsertionPt());
    }
    Value *size = ConstantInt::get(i32, n);
    AllocaInst *ptr = builder->CreateAlloca(t, size, name);
    if (t->isVectorTy() || n > 1) {
        ptr->setAlignment(native_vector_bits() / 8);
    }

    if (zero_initialize) {
        if (n == 1) {
            builder->CreateStore(Constant::getNullValue(t), ptr);
        } else {
            // TODO: emit a call to memset instead
            for (int i = 0; i < n; i++) {
                Value *field_ptr = create_gep(t, ptr, {i});
                builder->CreateStore(Constant::getNullValue(t), field_ptr);
            }
        }
    }
    builder->restoreIP(here);
    return ptr;
}

Value *CodeGen_LLVM::get_user_context() const {
    Value *ctx = sym_get("__user_context", false);
    if (!ctx) {
        ctx = ConstantPointerNull::get(i8->getPointerTo()); // void*
    }
    return ctx;
}

Value *CodeGen_LLVM::call_intrin(Type result_type, int intrin_lanes,
                                 const string &name, vector<Expr> args) {
    vector<Value *> arg_values(args.size());
    for (size_t i = 0; i < args.size(); i++) {
        arg_values[i] = codegen(args[i]);
    }

    return call_intrin(llvm_type_of(result_type),
                       intrin_lanes,
                       name, arg_values);
}

Value *CodeGen_LLVM::call_intrin(llvm::Type *result_type, int intrin_lanes,
                                 const string &name, vector<Value *> arg_values) {
    internal_assert(result_type->isVectorTy()) << "call_intrin is for vector intrinsics only\n";

    int arg_lanes = (int)(result_type->getVectorNumElements());

    if (intrin_lanes != arg_lanes) {
        // Cut up each arg into appropriately-sized pieces, call the
        // intrinsic on each, then splice together the results.
        vector<Value *> results;
        for (int start = 0; start < arg_lanes; start += intrin_lanes) {
            vector<Value *> args;
            for (size_t i = 0; i < arg_values.size(); i++) {
                if (arg_values[i]->getType()->isVectorTy()) {
                    internal_assert((int)arg_values[i]->getType()->getVectorNumElements() == arg_lanes);
                    args.push_back(slice_vector(arg_values[i], start, intrin_lanes));
                } else {
                    args.push_back(arg_values[i]);
                }
            }

            llvm::Type *result_slice_type =
                llvm::VectorType::get(result_type->getScalarType(), intrin_lanes);

            results.push_back(call_intrin(result_slice_type, intrin_lanes, name, args));
        }
        Value *result = concat_vectors(results);
        return slice_vector(result, 0, arg_lanes);
    }

    vector<llvm::Type *> arg_types(arg_values.size());
    for (size_t i = 0; i < arg_values.size(); i++) {
        arg_types[i] = arg_values[i]->getType();
    }

    llvm::Function *fn = module->getFunction(name);

    if (!fn) {
        llvm::Type *intrinsic_result_type = VectorType::get(result_type->getScalarType(), intrin_lanes);
        FunctionType *func_t = FunctionType::get(intrinsic_result_type, arg_types, false);
        fn = llvm::Function::Create(func_t, llvm::Function::ExternalLinkage, name, module.get());
        fn->setCallingConv(CallingConv::C);
    }

    CallInst *call = builder->CreateCall(fn, arg_values);

    call->setDoesNotAccessMemory();
    call->setDoesNotThrow();

    return call;
}

Value *CodeGen_LLVM::slice_vector(Value *vec, int start, int size) {
    int vec_lanes = vec->getType()->getVectorNumElements();

    if (start == 0 && size == vec_lanes) {
        return vec;
    }

    vector<int> indices(size);
    for (int i = 0; i < size; i++) {
        int idx = start + i;
        if (idx >= 0 && idx < vec_lanes) {
            indices[i] = idx;
        } else {
            indices[i] = -1;
        }
    }
    return shuffle_vectors(vec, indices);
}

Value *CodeGen_LLVM::concat_vectors(const vector<Value *> &v) {
    if (v.size() == 1) return v[0];

    internal_assert(!v.empty());

    vector<Value *> vecs = v;

    while (vecs.size() > 1) {
        vector<Value *> new_vecs;

        for (size_t i = 0; i < vecs.size()-1; i += 2) {
            Value *v1 = vecs[i];
            Value *v2 = vecs[i+1];

            int w1 = v1->getType()->getVectorNumElements();
            int w2 = v2->getType()->getVectorNumElements();

            // Possibly pad one of the vectors to match widths.
            if (w1 < w2) {
                v1 = slice_vector(v1, 0, w2);
            } else if (w2 < w1) {
                v2 = slice_vector(v2, 0, w1);
            }
            int w_matched = std::max(w1, w2);

            internal_assert(v1->getType() == v2->getType());

            vector<int> indices(w1 + w2);
            for (int i = 0; i < w1; i++) {
                indices[i] = i;
            }
            for (int i = 0; i < w2; i++) {
                indices[w1 + i] = w_matched + i;
            }

            Value *merged = shuffle_vectors(v1, v2, indices);

            new_vecs.push_back(merged);
        }

        // If there were an odd number of them, we need to also push
        // the one that didn't get merged.
        if (vecs.size() & 1) {
            new_vecs.push_back(vecs.back());
        }

        vecs.swap(new_vecs);
    }

    return vecs[0];
}

Value *CodeGen_LLVM::shuffle_vectors(Value *a, Value *b,
                                     const std::vector<int> &indices) {
    internal_assert(a->getType() == b->getType());
    vector<Constant *> llvm_indices(indices.size());
    for (size_t i = 0; i < llvm_indices.size(); i++) {
        if (indices[i] >= 0) {
            internal_assert(indices[i] < (int)a->getType()->getVectorNumElements() * 2);
            llvm_indices[i] = ConstantInt::get(i32, indices[i]);
        } else {
            // Only let -1 be undef.
            internal_assert(indices[i] == -1);
            llvm_indices[i] = UndefValue::get(i32);
        }
    }

    return builder->CreateShuffleVector(a, b, ConstantVector::get(llvm_indices));
}

Value *CodeGen_LLVM::shuffle_vectors(Value *a, const std::vector<int> &indices) {
    Value *b = UndefValue::get(a->getType());
    return shuffle_vectors(a, b, indices);
}


std::pair<llvm::Function *, int> CodeGen_LLVM::find_vector_runtime_function(const std::string &name, int lanes) {
    // Check if a vector version of the function already
    // exists at some useful width. We use the naming
    // convention that a N-wide version of a function foo is
    // called fooxN. All of our intrinsics are power-of-two
    // sized, so starting at the first power of two >= the
    // vector width, we'll try all powers of two in decreasing
    // order.
    vector<int> sizes_to_try;
    int l = 1;
    while (l < lanes) l *= 2;
    for (int i = l; i > 1; i /= 2) {
        sizes_to_try.push_back(i);
    }

    // If none of those match, we'll also try doubling
    // the lanes up to the next power of two (this is to catch
    // cases where we're a 64-bit vector and have a 128-bit
    // vector implementation).
    sizes_to_try.push_back(l*2);

    for (size_t i = 0; i < sizes_to_try.size(); i++) {
        int l = sizes_to_try[i];
        llvm::Function *vec_fn = module->getFunction(name + "x" + std::to_string(l));
        if (vec_fn) {
            return std::make_pair(vec_fn, l);
        }
    }

    return std::make_pair<llvm::Function *, int>(nullptr, 0);
}

}}<|MERGE_RESOLUTION|>--- conflicted
+++ resolved
@@ -436,7 +436,7 @@
     names.extern_name = names.simple_name;
     names.argv_name = names.simple_name + "_argv";
     names.metadata_name = names.simple_name + "_metadata";
-    
+
     const std::vector<Argument> &args = f.args;
 
     if (f.linkage == LoweredFunc::External &&
@@ -457,48 +457,7 @@
         Type void_star_star(Handle(1, &inner_type));
         names.argv_name = cplusplus_function_mangled_name(names.argv_name, namespaces, type_of<int>(), { ExternFuncArgument(make_zero(void_star_star)) }, target);
     }
-<<<<<<< HEAD
-}
-
-// Make a wrapper to call the function with an array of pointer
-// args. This is easier for the JIT to call than a function with an
-// unknown (at compile time) argument list.
-llvm::Function *add_argv_wrapper(llvm::Module *m, llvm::Function *fn, const std::string &name) {
-    llvm::Type *buffer_t_type = m->getTypeByName("struct.halide_buffer_t");
-    llvm::Type *i8 = llvm::Type::getInt8Ty(m->getContext());
-    llvm::Type *i32 = llvm::Type::getInt32Ty(m->getContext());
-
-    llvm::Type *args_t[] = {i8->getPointerTo()->getPointerTo()};
-    llvm::FunctionType *func_t = llvm::FunctionType::get(i32, args_t, false);
-    llvm::Function *wrapper = llvm::Function::Create(func_t, llvm::GlobalValue::ExternalLinkage, name, m);
-    llvm::BasicBlock *block = llvm::BasicBlock::Create(m->getContext(), "entry", wrapper);
-    llvm::IRBuilder<> builder(m->getContext());
-    builder.SetInsertPoint(block);
-
-    llvm::Value *arg_array = iterator_to_pointer(wrapper->arg_begin());
-
-    std::vector<llvm::Value *> wrapper_args;
-    for (llvm::Function::arg_iterator i = fn->arg_begin(); i != fn->arg_end(); i++) {
-        // Get the address of the nth argument
-        llvm::Value *ptr = builder.CreateConstGEP1_32(arg_array, wrapper_args.size());
-        ptr = builder.CreateLoad(ptr);
-        if (i->getType() == buffer_t_type->getPointerTo()) {
-            // Cast the argument to a buffer_t *
-            wrapper_args.push_back(builder.CreatePointerCast(ptr, buffer_t_type->getPointerTo()));
-        } else {
-            // Cast to the appropriate type and load
-            ptr = builder.CreatePointerCast(ptr, i->getType()->getPointerTo());
-            wrapper_args.push_back(builder.CreateLoad(ptr));
-        }
-    }
-    debug(4) << "Creating call from wrapper to actual function\n";
-    llvm::Value *result = builder.CreateCall(fn, wrapper_args);
-    builder.CreateRet(result);
-    llvm::verifyFunction(*wrapper);
-    return wrapper;
-=======
     return names;
->>>>>>> 3ab188cc
 }
 
 }  // namespace
@@ -831,6 +790,7 @@
 #endif
         scalar_value_t_type->getPointerTo());
 }
+
 
 // Make a wrapper to call the function with an array of pointer
 // args. This is easier for the JIT to call than a function with an
