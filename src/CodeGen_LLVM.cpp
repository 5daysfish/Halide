--- conflicted
+++ resolved
@@ -373,24 +373,12 @@
     delete builder;
 }
 
-void CodeGen_LLVM::init_for_codegen() {
+  void CodeGen_LLVM::init_for_codegen(const std::string &name) {
     init_module();
 
-<<<<<<< HEAD
-    llvm::Triple triple = get_target_triple();
-    llvm::DataLayout dl = get_data_layout();
-    module->setTargetTriple(triple.str());
-
-    #if LLVM_VERSION > 36
-    module->setDataLayout(dl);
-    #else
-    module->setDataLayout(&dl);
-    #endif
-=======
     debug(1) << "Target triple of initial module: " << module->getTargetTriple() << "\n";
 
-    module->setModuleIdentifier(input.name());
->>>>>>> 9878abdc
+    module->setModuleIdentifier(name);
 
     // Add some target specific info to the module as metadata.
     module->addModuleFlag(llvm::Module::Warning, "halide_use_soft_float_abi", use_soft_float_abi() ? 1 : 0);
@@ -425,11 +413,7 @@
 bool CodeGen_LLVM::llvm_Mips_enabled = false;
 
 llvm::Module *CodeGen_LLVM::compile(const Module &input) {
-    init_for_codegen();
-
-    debug(1) << "Target triple of initial module: " << module->getTargetTriple() << "\n";
-
-    module->setModuleIdentifier(input.name());
+    init_for_codegen(input.name());
 
     internal_assert(module && context && builder)
         << "The CodeGen_LLVM subclass should have made an initial module before calling CodeGen_LLVM::compile\n";
