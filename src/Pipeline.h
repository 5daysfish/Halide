#ifndef HALIDE_PIPELINE_H
#define HALIDE_PIPELINE_H

/** \file
 *
 * Defines the front-end class representing an entire Halide imaging
 * pipeline.
 */

#include <vector>

#include "Buffer.h"
#include "IntrusivePtr.h"
#include "Image.h"
#include "JITModule.h"
#include "Module.h"
#include "Tuple.h"
#include "Target.h"

namespace Halide {

struct Argument;
class Func;
struct Outputs;
struct PipelineContents;

namespace Internal {
class IRMutator;
}  // namespace Internal

/**
 * Used to determine if the output printed to file should be as a normal string
 * or as an HTML file which can be opened in a browerser and manipulated via JS and CSS.*/
enum StmtOutputFormat {
     Text,
     HTML
};

namespace {
// Helper for deleting custom lowering passes. In the header so that
// it goes in user code on windows, where you can have multiple heaps.
template<typename T>
void delete_lowering_pass(T *pass) {
    delete pass;
}
}  // namespace

/** A custom lowering pass. See Pipeline::add_custom_lowering_pass. */
struct CustomLoweringPass {
    Internal::IRMutator *pass;
    void (*deleter)(Internal::IRMutator *);
};

<<<<<<< HEAD
/** A struct specifying a collection of outputs. Used as an argument
 * to Pipeline::compile_to and Func::compile_to */
struct Outputs {
    /** The name of the emitted object file. Empty if no object file
     * output is desired. */
    std::string object_name;

    /** The name of the emitted text assembly file. Empty if no
     * assembly file output is desired. */
    std::string assembly_name;

    /** The name of the emitted llvm bitcode. Empty if no llvm bitcode
     * output is desired. */
    std::string bitcode_name;

    /** The name of the emitted llvm assembly. Empty if no llvm assembly
     * output is desired. */
    std::string llvm_assembly_name;

    /** Make a new Outputs struct that emits everything this one does
     * and also an object file with the given name. */
    Outputs object(const std::string &object_name) {
        Outputs updated = *this;
        updated.object_name = object_name;
        return updated;
    }

    /** Make a new Outputs struct that emits everything this one does
     * and also an assembly file with the given name. */
    Outputs assembly(const std::string &assembly_name) {
        Outputs updated = *this;
        updated.assembly_name = assembly_name;
        return updated;
    }

    /** Make a new Outputs struct that emits everything this one does
     * and also an llvm bitcode file with the given name. */
    Outputs bitcode(const std::string &bitcode_name) {
        Outputs updated = *this;
        updated.bitcode_name = bitcode_name;
        return updated;
    }

    /** Make a new Outputs struct that emits everything this one does
     * and also an llvm assembly file with the given name. */
    Outputs llvm_assembly(const std::string &llvm_assembly_name) {
        Outputs updated = *this;
        updated.llvm_assembly_name = llvm_assembly_name;
        return updated;
    }
};

=======
>>>>>>> d66d0874
struct JITExtern;

/** A class representing a Halide pipeline. Constructed from the Func
 * or Funcs that it outputs. */
class Pipeline {
    Internal::IntrusivePtr<PipelineContents> contents;

    std::vector<Buffer> validate_arguments(const std::vector<Argument> &args);
    std::vector<const void *> prepare_jit_call_arguments(Realization dst, const Target &target);

    static std::vector<Internal::JITModule> make_externs_jit_module(const Target &target,
                                                                    std::map<std::string, JITExtern> &externs_in_out);

public:
    /** Make an undefined Pipeline object. */
    EXPORT Pipeline();

    /** Make a pipeline that computes the given Func. Schedules the
     * Func compute_root(). */
    EXPORT Pipeline(Func output);

    /** Make a pipeline that computes the givens Funcs as
     * outputs. Schedules the Funcs compute_root(). */
    EXPORT Pipeline(const std::vector<Func> &outputs);

    /** Get the Funcs this pipeline outputs. */
    EXPORT std::vector<Func> outputs() const;

    /** Compile and generate multiple target files with single call.
     * Deduces target files based on filenames specified in
     * output_files struct.
     */
    EXPORT void compile_to(const Outputs &output_files,
                           const std::vector<Argument> &args,
                           const std::string &fn_name,
                           const Target &target);

    /** Statically compile a pipeline to llvm bitcode, with the given
     * filename (which should probably end in .bc), type signature,
     * and C function name. If you're compiling a pipeline with a
     * single output Func, see also Func::compile_to_bitcode. */
    EXPORT void compile_to_bitcode(const std::string &filename,
                                   const std::vector<Argument> &args,
                                   const std::string &fn_name,
                                   const Target &target = get_target_from_environment());

    /** Statically compile a pipeline to llvm assembly, with the given
     * filename (which should probably end in .ll), type signature,
     * and C function name. If you're compiling a pipeline with a
     * single output Func, see also Func::compile_to_llvm_assembly. */
    EXPORT void compile_to_llvm_assembly(const std::string &filename,
                                   const std::vector<Argument> &args,
                                   const std::string &fn_name,
                                   const Target &target = get_target_from_environment());

    /** Statically compile a pipeline with multiple output functions to an
     * object file, with the given filename (which should probably end in
     * .o or .obj), type signature, and C function name (which defaults to
     * the same name as this halide function. You probably don't want to
     * use this directly; call compile_to_file instead. */
    EXPORT void compile_to_object(const std::string &filename,
                                  const std::vector<Argument> &,
                                  const std::string &fn_name,
                                  const Target &target = get_target_from_environment());

    /** Emit a header file with the given filename for a pipeline. The
     * header will define a function with the type signature given by
     * the second argument, and a name given by the third. You don't
     * actually have to have defined any of these functions yet to
     * call this. You probably don't want to use this directly; call
     * compile_to_file instead. */
    EXPORT void compile_to_header(const std::string &filename,
                                  const std::vector<Argument> &,
                                  const std::string &fn_name,
                                  const Target &target = get_target_from_environment());

    /** Statically compile a pipeline to text assembly equivalent to
     * the object file generated by compile_to_object. This is useful
     * for checking what Halide is producing without having to
     * disassemble anything, or if you need to feed the assembly into
     * some custom toolchain to produce an object file. */
    EXPORT void compile_to_assembly(const std::string &filename,
                                    const std::vector<Argument> &args,
                                    const std::string &fn_name,
                                    const Target &target = get_target_from_environment());

    /** Statically compile a pipeline to C source code. This is useful
     * for providing fallback code paths that will compile on many
     * platforms. Vectorization will fail, and parallelization will
     * produce serial code. */
    EXPORT void compile_to_c(const std::string &filename,
                             const std::vector<Argument> &,
                             const std::string &fn_name,
                             const Target &target = get_target_from_environment());

    /** Write out an internal representation of lowered code. Useful
     * for analyzing and debugging scheduling. Can emit html or plain
     * text. */
    EXPORT void compile_to_lowered_stmt(const std::string &filename,
                                        const std::vector<Argument> &args,
                                        StmtOutputFormat fmt = Text,
                                        const Target &target = get_target_from_environment());

    /** Write out the loop nests specified by the schedule for this
     * Pipeline's Funcs. Helpful for understanding what a schedule is
     * doing. */
    EXPORT void print_loop_nest();

    /** Compile to object file and header pair, with the given
     * arguments. Also names the C function to match the filename
     * argument. */
    EXPORT void compile_to_file(const std::string &filename_prefix,
                                const std::vector<Argument> &args,
                                const Target &target = get_target_from_environment());

    /** Create an internal representation of lowered code as a self
     * contained Module suitable for further compilation. */
    EXPORT Module compile_to_module(const std::vector<Argument> &args,
                                    const std::string &fn_name,
                                    const Target &target = get_target_from_environment(),
                                    const Internal::LoweredFunc::LinkageType linkage_type = Internal::LoweredFunc::External);

   /** Eagerly jit compile the function to machine code. This
     * normally happens on the first call to realize. If you're
     * running your halide pipeline inside time-sensitive code and
     * wish to avoid including the time taken to compile a pipeline,
     * then you can call this ahead of time. Returns the raw function
     * pointer to the compiled pipeline. Default is to use the Target
     * returned from Halide::get_jit_target_from_environment()
     */
     EXPORT void *compile_jit(const Target &target = get_jit_target_from_environment());

    /** Set the error handler function that be called in the case of
     * runtime errors during halide pipelines. If you are compiling
     * statically, you can also just define your own function with
     * signature
     \code
     extern "C" void halide_error(void *user_context, const char *);
     \endcode
     * This will clobber Halide's version.
     */
    EXPORT void set_error_handler(void (*handler)(void *, const char *));

    /** Set a custom malloc and free for halide to use. Malloc should
     * return 32-byte aligned chunks of memory, and it should be safe
     * for Halide to read slightly out of bounds (up to 8 bytes before
     * the start or beyond the end). If compiling statically, routines
     * with appropriate signatures can be provided directly
    \code
     extern "C" void *halide_malloc(void *, size_t)
     extern "C" void halide_free(void *, void *)
     \endcode
     * These will clobber Halide's versions. See \file HalideRuntime.h
     * for declarations.
     */
    EXPORT void set_custom_allocator(void *(*malloc)(void *, size_t),
                                     void (*free)(void *, void *));

    /** Set a custom task handler to be called by the parallel for
     * loop. It is useful to set this if you want to do some
     * additional bookkeeping at the granularity of parallel
     * tasks. The default implementation does this:
     \code
     extern "C" int halide_do_task(void *user_context,
                                   int (*f)(void *, int, uint8_t *),
                                   int idx, uint8_t *state) {
         return f(user_context, idx, state);
     }
     \endcode
     * If you are statically compiling, you can also just define your
     * own version of the above function, and it will clobber Halide's
     * version.
     *
     * If you're trying to use a custom parallel runtime, you probably
     * don't want to call this. See instead \ref Func::set_custom_do_par_for .
    */
    EXPORT void set_custom_do_task(
        int (*custom_do_task)(void *, int (*)(void *, int, uint8_t *),
                              int, uint8_t *));

    /** Set a custom parallel for loop launcher. Useful if your app
     * already manages a thread pool. The default implementation is
     * equivalent to this:
     \code
     extern "C" int halide_do_par_for(void *user_context,
                                      int (*f)(void *, int, uint8_t *),
                                      int min, int extent, uint8_t *state) {
         int exit_status = 0;
         parallel for (int idx = min; idx < min+extent; idx++) {
             int job_status = halide_do_task(user_context, f, idx, state);
             if (job_status) exit_status = job_status;
         }
         return exit_status;
     }
     \endcode
     *
     * However, notwithstanding the above example code, if one task
     * fails, we may skip over other tasks, and if two tasks return
     * different error codes, we may select one arbitrarily to return.
     *
     * If you are statically compiling, you can also just define your
     * own version of the above function, and it will clobber Halide's
     * version.
     */
    EXPORT void set_custom_do_par_for(
        int (*custom_do_par_for)(void *, int (*)(void *, int, uint8_t *), int,
                                 int, uint8_t *));

    /** Set custom routines to call when tracing is enabled. Call this
     * on the output Func of your pipeline. This then sets custom
     * routines for the entire pipeline, not just calls to this
     * Func.
     *
     * If you are statically compiling, you can also just define your
     * own versions of the tracing functions (see HalideRuntime.h),
     * and they will clobber Halide's versions. */
    EXPORT void set_custom_trace(int (*trace_fn)(void *, const halide_trace_event *));

    /** Set the function called to print messages from the runtime.
     * If you are compiling statically, you can also just define your
     * own function with signature
     \code
     extern "C" void halide_print(void *user_context, const char *);
     \endcode
     * This will clobber Halide's version.
     */
    EXPORT void set_custom_print(void (*handler)(void *, const char *));

    /** Install a set of external C functions or Funcs to satisfy
     * dependencies introduced by HalideExtern and define_extern
     * mechanisms. These will be used by calls to realize,
     * infer_bounds, and compile_jit. */
    EXPORT void set_jit_externs(const std::map<std::string, JITExtern> &externs);

    /** Return the map of previously installed externs. Is an empty
     * map unless set otherwise. */
    EXPORT const std::map<std::string, JITExtern> &get_jit_externs();

    /** Get a struct containing the currently set custom functions
     * used by JIT. */
    EXPORT const Internal::JITHandlers &jit_handlers();

    /** Add a custom pass to be used during lowering. It is run after
     * all other lowering passes. Can be used to verify properties of
     * the lowered Stmt, instrument it with extra code, or otherwise
     * modify it. The Func takes ownership of the pass, and will call
     * delete on it when the Func goes out of scope. So don't pass a
     * stack object, or share pass instances between multiple
     * Funcs. */
    template<typename T>
    void add_custom_lowering_pass(T *pass) {
        // Template instantiate a custom deleter for this type, then
        // cast it to a deleter that takes a IRMutator *. The custom
        // deleter lives in user code, so that deletion is on the same
        // heap as construction (I hate Windows).
        void (*deleter)(Internal::IRMutator *) =
            (void (*)(Internal::IRMutator *))(&delete_lowering_pass<T>);
        add_custom_lowering_pass(pass, deleter);
    }

    /** Add a custom pass to be used during lowering, with the
     * function that will be called to delete it also passed in. Set
     * it to nullptr if you wish to retain ownership of the object. */
    EXPORT void add_custom_lowering_pass(Internal::IRMutator *pass,
                                         void (*deleter)(Internal::IRMutator *));

    /** Remove all previously-set custom lowering passes */
    EXPORT void clear_custom_lowering_passes();

    /** Get the custom lowering passes. */
    EXPORT const std::vector<CustomLoweringPass> &custom_lowering_passes();

    // @{
    EXPORT Realization realize(std::vector<int32_t> sizes, const Target &target = Target());
    EXPORT Realization realize(int x_size, int y_size, int z_size, int w_size,
                               const Target &target = Target());
    EXPORT Realization realize(int x_size, int y_size, int z_size,
                               const Target &target = Target());
    EXPORT Realization realize(int x_size, int y_size,
                               const Target &target = Target());
    EXPORT Realization realize(int x_size = 0,
                               const Target &target = Target());
    // @}

    /** Evaluate this function into an existing allocated buffer or
     * buffers. If the buffer is also one of the arguments to the
     * function, strange things may happen, as the pipeline isn't
     * necessarily safe to run in-place. If you pass multiple buffers,
     * they must have matching sizes. */
    // @{
    EXPORT void realize(Realization dst, const Target &target = Target());
    EXPORT void realize(Buffer dst, const Target &target = Target());

    template<typename T>
    NO_INLINE void realize(Image<T> dst, const Target &target = Target()) {
        // Images are expected to exist on-host.
        realize(Buffer(dst), target);
        dst.copy_to_host();
    }
    // @}

    /** For a given size of output, or a given set of output buffers,
     * determine the bounds required of all unbound ImageParams
     * referenced. Communicates the result by allocating new buffers
     * of the appropriate size and binding them to the unbound
     * ImageParams. */
    // @{
    EXPORT void infer_input_bounds(int x_size = 0, int y_size = 0, int z_size = 0, int w_size = 0);
    EXPORT void infer_input_bounds(Realization dst);
    EXPORT void infer_input_bounds(Buffer dst);
    // @}

    /** Infer the arguments to the Pipeline, sorted into a canonical order:
     * all buffers (sorted alphabetically by name), followed by all non-buffers
     * (sorted alphabetically by name).
     This lets you write things like:
     \code
     pipeline.compile_to_assembly("/dev/stdout", pipeline.infer_arguments());
     \endcode
     */
    EXPORT std::vector<Argument> infer_arguments();

    /** Check if this pipeline object is defined. That is, does it
     * have any outputs? */
    EXPORT bool defined() const;

    /** Invalidate any internal cached state, e.g. because Funcs have
     * been rescheduled. */
    EXPORT void invalidate_cache();

private:
    std::string generate_function_name() const;
    std::vector<Argument> build_public_args(const std::vector<Argument> &args, const Target &target) const;

};

namespace {

template <typename T>
bool voidable_halide_type(Type &t) {
    t = type_of<T>();
    return false;
}

template<>
inline bool voidable_halide_type<void>(Type &t) {
    return true;
}        

template <typename T>
bool scalar_arg_type_or_buffer(Type &t) {
    t = type_of<T>();
    return false;
}

template <>
inline bool scalar_arg_type_or_buffer<struct buffer_t *>(Type &t) {
    return true;
}

template <typename T>
ScalarOrBufferT arg_type_info() {
    ScalarOrBufferT result;
    result.is_buffer = scalar_arg_type_or_buffer<T>(result.scalar_type);
    return result;
}

template <typename A1, typename... Args>
struct make_argument_list {
    static void add_args(std::vector<ScalarOrBufferT> &arg_types) {
       arg_types.push_back(arg_type_info<A1>());
       make_argument_list<Args...>::add_args(arg_types);
    }
};

template <>
struct make_argument_list<void> {
    static void add_args(std::vector<ScalarOrBufferT> &) { }
};


template <typename... Args>
void init_arg_types(std::vector<ScalarOrBufferT> &arg_types) {
    make_argument_list<Args..., void>::add_args(arg_types);
}

}

struct JITExtern {
    // assert pipeline.defined() == (c_function == nullptr) -- strictly one or the other
    // which should be enforced by the constructors.
    Pipeline pipeline;

    void *c_function;
    ExternSignature signature;

    EXPORT JITExtern(Pipeline pipeline);
    EXPORT JITExtern(Func func);

    template <typename RT, typename... Args>
    JITExtern(RT (*f)(Args... args)) {
        c_function = (void *)f;
        signature.is_void_return = voidable_halide_type<RT>(signature.ret_type);
        init_arg_types<Args...>(signature.arg_types);
    }
};

}  // namespace Halide

#endif<|MERGE_RESOLUTION|>--- conflicted
+++ resolved
@@ -51,61 +51,6 @@
     void (*deleter)(Internal::IRMutator *);
 };
 
-<<<<<<< HEAD
-/** A struct specifying a collection of outputs. Used as an argument
- * to Pipeline::compile_to and Func::compile_to */
-struct Outputs {
-    /** The name of the emitted object file. Empty if no object file
-     * output is desired. */
-    std::string object_name;
-
-    /** The name of the emitted text assembly file. Empty if no
-     * assembly file output is desired. */
-    std::string assembly_name;
-
-    /** The name of the emitted llvm bitcode. Empty if no llvm bitcode
-     * output is desired. */
-    std::string bitcode_name;
-
-    /** The name of the emitted llvm assembly. Empty if no llvm assembly
-     * output is desired. */
-    std::string llvm_assembly_name;
-
-    /** Make a new Outputs struct that emits everything this one does
-     * and also an object file with the given name. */
-    Outputs object(const std::string &object_name) {
-        Outputs updated = *this;
-        updated.object_name = object_name;
-        return updated;
-    }
-
-    /** Make a new Outputs struct that emits everything this one does
-     * and also an assembly file with the given name. */
-    Outputs assembly(const std::string &assembly_name) {
-        Outputs updated = *this;
-        updated.assembly_name = assembly_name;
-        return updated;
-    }
-
-    /** Make a new Outputs struct that emits everything this one does
-     * and also an llvm bitcode file with the given name. */
-    Outputs bitcode(const std::string &bitcode_name) {
-        Outputs updated = *this;
-        updated.bitcode_name = bitcode_name;
-        return updated;
-    }
-
-    /** Make a new Outputs struct that emits everything this one does
-     * and also an llvm assembly file with the given name. */
-    Outputs llvm_assembly(const std::string &llvm_assembly_name) {
-        Outputs updated = *this;
-        updated.llvm_assembly_name = llvm_assembly_name;
-        return updated;
-    }
-};
-
-=======
->>>>>>> d66d0874
 struct JITExtern;
 
 /** A class representing a Halide pipeline. Constructed from the Func
