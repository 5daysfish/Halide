--- conflicted
+++ resolved
@@ -235,13 +235,11 @@
                          GENERATOR_HALIDE_TARGET host-c_plus_plus_name_mangling
                          GENERATED_FUNCTION HalideTest::cxx_mangling)
 
-<<<<<<< HEAD
   halide_define_aot_test(pyramid
                          GENERATOR_ARGS levels=10)
-=======
+
   halide_define_aot_test(msan
                          GENERATOR_HALIDE_TARGET host-msan)
->>>>>>> 62c4d63a
 
   # Tests that require additional dependencies
   halide_define_aot_test(metadata_tester
