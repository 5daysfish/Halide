--- conflicted
+++ resolved
@@ -458,16 +458,6 @@
 
     int result;
 
-<<<<<<< HEAD
-    std::map<std::string, int> enum_results;
-    result = halide_enumerate_registered_filters(user_context, &enum_results, EnumerateFunc);
-    EXPECT_EQ(0, result);
-    EXPECT_EQ(2, enum_results.size());
-    EXPECT_EQ(18, enum_results["metadata_tester"]);
-    EXPECT_EQ(19, enum_results["metadata_tester_ucon"]);
-
-=======
->>>>>>> 41eadfe8
     Image<uint8_t> input = make_image<uint8_t>();
 
     Image<float> output0(kSize, kSize, 3);
