#ifndef CHECK_CALL_GRAPHS_H
#define CHECK_CALL_GRAPHS_H

#include <assert.h>
#include <stdio.h>
#include <string.h>
#include <algorithm>
#include <numeric>
#include <functional>
#include <map>

typedef std::map<std::string, std::vector<std::string>> CallGraphs;

// For each producer node, find all functions that it calls.
class CheckCalls : public Halide::Internal::IRVisitor {
public:
    CallGraphs calls; // Caller -> vector of callees
    std::string producer = "";
private:
    using Halide::Internal::IRVisitor::visit;

    void visit(const Halide::Internal::ProducerConsumer *op) {
        if (op->is_producer) {
            std::string old_producer = producer;
            producer = op->name;
            calls[producer]; // Make sure each producer is allocated a slot
            // Group the callees of the 'produce' and 'update' together
            op->body.accept(this);
            producer = old_producer;
        } else {
            Halide::Internal::IRVisitor::visit(op);
        }
    }

    void visit(const Halide::Internal::Load *op) {
        Halide::Internal::IRVisitor::visit(op);
        if (!producer.empty()) {
            assert(calls.count(producer) > 0);
            std::vector<std::string> &callees = calls[producer];
            if(std::find(callees.begin(), callees.end(), op->name) == callees.end()) {
                callees.push_back(op->name);
            }
        }
    }
};

// These are declared "inline" to avoid "unused function" warnings
inline int check_call_graphs(CallGraphs &result, CallGraphs &expected) {
    if (result.size() != expected.size()) {
        printf("Expect %d callers instead of %d\n", (int)expected.size(), (int)result.size());
        return -1;
    }
    for (auto &iter : expected) {
        if (result.count(iter.first) == 0) {
            printf("Expect %s to be in the call graphs\n", iter.first.c_str());
            return -1;
        }
        std::vector<std::string> &expected_callees = iter.second;
        std::vector<std::string> &result_callees = result[iter.first];
        std::sort(expected_callees.begin(), expected_callees.end());
        std::sort(result_callees.begin(), result_callees.end());
        if (expected_callees != result_callees) {
            std::string expected_str = std::accumulate(
                expected_callees.begin(), expected_callees.end(), std::string{},
                [](const std::string &a, const std::string &b) {
                    return a.empty() ? b : a + ", " + b;
                });
            std::string result_str = std::accumulate(
                result_callees.begin(), result_callees.end(), std::string{},
                [](const std::string &a, const std::string &b) {
                    return a.empty() ? b : a + ", " + b;
                });

            printf("Expect calless of %s to be (%s); got (%s) instead\n",
                    iter.first.c_str(), expected_str.c_str(), result_str.c_str());
            return -1;
        }

    }
    return 0;
}

<<<<<<< HEAD
inline int check_image(const Halide::Image<int> &im, const std::function<int(int)> &func) {
    for (int x = 0; x < im.width(); x++) {
        int correct = func(x);
        if (im(x) != correct) {
            printf("im(%d) = %d instead of %d\n",
                   x, im(x), correct);
            return -1;
        }
    }
    return 0;
}

inline int check_image(const Halide::Image<int> &im, const std::function<int(int,int)> &func) {
=======
inline int check_image(const Halide::Buffer<int> &im, const std::function<int(int,int)> &func) {
>>>>>>> 3167b6f2
    for (int y = 0; y < im.height(); y++) {
        for (int x = 0; x < im.width(); x++) {
            int correct = func(x, y);
            if (im(x, y) != correct) {
                printf("im(%d, %d) = %d instead of %d\n",
                       x, y, im(x, y), correct);
                return -1;
            }
        }
    }
    return 0;
}

inline int check_image(const Halide::Buffer<int> &im, const std::function<int(int,int,int)> &func) {
    for (int z = 0; z < im.channels(); z++) {
        for (int y = 0; y < im.height(); y++) {
            for (int x = 0; x < im.width(); x++) {
                int correct = func(x, y, z);
                if (im(x, y, z) != correct) {
                    printf("im(%d, %d, %d) = %d instead of %d\n",
                           x, y, z, im(x, y, z), correct);
                    return -1;
                }
            }
        }
    }
    return 0;
}

#endif<|MERGE_RESOLUTION|>--- conflicted
+++ resolved
@@ -80,8 +80,7 @@
     return 0;
 }
 
-<<<<<<< HEAD
-inline int check_image(const Halide::Image<int> &im, const std::function<int(int)> &func) {
+inline int check_image(const Halide::Buffer<int> &im, const std::function<int(int)> &func) {
     for (int x = 0; x < im.width(); x++) {
         int correct = func(x);
         if (im(x) != correct) {
@@ -93,10 +92,7 @@
     return 0;
 }
 
-inline int check_image(const Halide::Image<int> &im, const std::function<int(int,int)> &func) {
-=======
 inline int check_image(const Halide::Buffer<int> &im, const std::function<int(int,int)> &func) {
->>>>>>> 3167b6f2
     for (int y = 0; y < im.height(); y++) {
         for (int x = 0; x < im.width(); x++) {
             int correct = func(x, y);
